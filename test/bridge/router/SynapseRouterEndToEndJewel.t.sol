// SPDX-License-Identifier: MIT
pragma solidity 0.6.12;
pragma experimental ABIEncoderV2;

import "./SynapseRouterSuite.t.sol";
import {JewelBridgeSwap} from "../../../contracts/bridge/wrappers/JewelBridgeSwap.sol";

// solhint-disable func-name-mixedcase
contract SynapseRouterEndToEndJewelTest is SynapseRouterSuite {
    IERC20 internal avaJewel;
    IERC20 internal harJewel;
    IERC20 internal harLegacyJewel;
    JewelBridgeSwap internal harmonyJewelSwap;

    /*╔══════════════════════════════════════════════════════════════════════╗*\
    ▏*║                      OVERRIDES FOR JEWEL SETUP                       ║*▕
    \*╚══════════════════════════════════════════════════════════════════════╝*/

    function deployTestAvalanche() public virtual override returns (ChainSetup memory chain) {
        chain = super.deployTestAvalanche();
        avaJewel = deploySynapseERC20(chain, "AVA JEWEL");
        // Add JEWEL to Router config
<<<<<<< HEAD
        chain.bridgeTokenJewel = address(avaJewel);
        _addRedeemToken(chain.router, SYMBOL_JEWEL, chain.bridgeTokenJewel);
=======
        _addRedeemToken(chain.router, SYMBOL_JEWEL, address(avaJewel));
>>>>>>> e61f9f58
    }

    function deployTestDFK() public virtual override returns (ChainSetup memory chain) {
        chain = super.deployTestDFK();
        // Add JEWEL to Router config
<<<<<<< HEAD
        chain.bridgeTokenJewel = address(chain.wgas);
        _addDepositToken(chain.router, SYMBOL_JEWEL, chain.bridgeTokenJewel);
=======
        _addDepositToken(chain.router, SYMBOL_JEWEL, address(chain.wgas));
>>>>>>> e61f9f58
        // Setup initial WJEWEL locked in Bridge
        dealToken(chain, address(chain.bridge), chain.wgas, 10**24);
    }

    function deployTestHarmony() public virtual override returns (ChainSetup memory chain) {
        chain = super.deployTestHarmony();
        harJewel = deploySynapseERC20(chain, "HAR JEWEL");
        harLegacyJewel = deployERC20("HAR LEGACY JEWEL", 18);
        harmonyJewelSwap = new JewelBridgeSwap(harLegacyJewel, harJewel);
        // JewelSwap should have a minter role
        {
            SynapseERC20 _harJewel = SynapseERC20(address(harJewel));
            _harJewel.grantRole(_harJewel.MINTER_ROLE(), address(harmonyJewelSwap));
        }
        chain.quoter.addPool(address(harmonyJewelSwap));
        // Add JEWEL to Router config
<<<<<<< HEAD
        chain.bridgeTokenJewel = address(harJewel);
        _addRedeemToken(chain.router, SYMBOL_JEWEL, chain.bridgeTokenJewel);
=======
        _addRedeemToken(chain.router, SYMBOL_JEWEL, address(harJewel));
>>>>>>> e61f9f58
        // Setup initial Legacy Jewel balance for JewelBridgeSwap
        dealToken(chain, address(harmonyJewelSwap), harLegacyJewel, 10**24);
    }

    /*╔══════════════════════════════════════════════════════════════════════╗*\
    ▏*║                    TESTS: JEWEL (FROM AVALANCHE)                     ║*▕
    \*╚══════════════════════════════════════════════════════════════════════╝*/

    function test_avalancheToDfk_inJEWEL_outJEWEL() public {
        // Prepare test parameters: Avalanche JEWEL -> DFK JEWEL (gas)
        ChainSetup memory origin = chains[AVA_CHAINID];
        ChainSetup memory destination = chains[DFK_CHAINID];
        IERC20 tokenIn = avaJewel;
        IERC20 tokenOut = destination.gas;
        uint256 amountIn = 10**18;
        address bridgeTokenDest = address(destination.wgas);
        (SwapQuery memory originQuery, SwapQuery memory destQuery) = performQuoteCalls(
            origin,
            destination,
            tokenIn,
            tokenOut,
            amountIn
        );
        // Expect Bridge event to be emitted
        vm.expectEmit(true, true, true, true);
        emit TokenRedeem(TO, DFK_CHAINID, address(avaJewel), amountIn);
        // User interacts with the SynapseRouter on origin chain
        initiateBridgeTx(origin, destination, tokenIn, tokenOut, amountIn);
        // Validator completes the transaction on destination chain
        checkCompletedBridgeTx(destination, bridgeTokenDest, originQuery, destQuery);
    }

    function test_avalancheToHarmony_inJEWEL_outSynJEWEL() public {
        // Prepare test parameters: Avalanche JEWEL -> Harmony synJEWEL
        ChainSetup memory origin = chains[AVA_CHAINID];
        ChainSetup memory destination = chains[HAR_CHAINID];
        IERC20 tokenIn = avaJewel;
        IERC20 tokenOut = harJewel;
        uint256 amountIn = 10**18;
        address bridgeTokenDest = address(harJewel);
        (SwapQuery memory originQuery, SwapQuery memory destQuery) = performQuoteCalls(
            origin,
            destination,
            tokenIn,
            tokenOut,
            amountIn
        );
        // Expect Bridge event to be emitted
        vm.expectEmit(true, true, true, true);
        emit TokenRedeem(TO, HAR_CHAINID, address(avaJewel), amountIn);
        // User interacts with the SynapseRouter on origin chain
        initiateBridgeTx(origin, destination, tokenIn, tokenOut, amountIn);
        // Validator completes the transaction on destination chain
        checkCompletedBridgeTx(destination, bridgeTokenDest, originQuery, destQuery);
    }

    function test_avalancheToHarmony_inJEWEL_outJEWEL() public {
        // Prepare test parameters: Avalanche JEWEL -> Harmony JEWEL
        ChainSetup memory origin = chains[AVA_CHAINID];
        ChainSetup memory destination = chains[HAR_CHAINID];
        IERC20 tokenIn = avaJewel;
        IERC20 tokenOut = harLegacyJewel;
        uint256 amountIn = 10**18;
        address bridgeTokenDest = address(harJewel);
        (SwapQuery memory originQuery, SwapQuery memory destQuery) = performQuoteCalls(
            origin,
            destination,
            tokenIn,
            tokenOut,
            amountIn
        );
        // Expect Bridge event to be emitted
        vm.expectEmit(true, true, true, true);
        emit TokenRedeemAndSwap({
            to: TO,
            chainId: HAR_CHAINID,
            token: address(avaJewel),
            amount: amountIn,
            tokenIndexFrom: 1, // this is the only swap pool with a reversed token order
            tokenIndexTo: 0,
            minDy: destQuery.minAmountOut,
            deadline: destQuery.deadline
        });
        // User interacts with the SynapseRouter on origin chain
        initiateBridgeTx(origin, destination, tokenIn, tokenOut, amountIn);
        // Validator completes the transaction on destination chain
        checkCompletedBridgeTx(destination, bridgeTokenDest, originQuery, destQuery);
    }

    /*╔══════════════════════════════════════════════════════════════════════╗*\
    ▏*║                       TESTS: JEWEL (FROM DFK)                        ║*▕
    \*╚══════════════════════════════════════════════════════════════════════╝*/

    function test_dfkToAvalanche_inJEWEL_outJEWEL() public {
        // Prepare test parameters: DFK JEWEL (gas) -> Avalanche JEWEL
        ChainSetup memory origin = chains[DFK_CHAINID];
        ChainSetup memory destination = chains[AVA_CHAINID];
        IERC20 tokenIn = origin.gas;
        IERC20 tokenOut = avaJewel;
        uint256 amountIn = 10**18;
        address bridgeTokenDest = address(avaJewel);
        (SwapQuery memory originQuery, SwapQuery memory destQuery) = performQuoteCalls(
            origin,
            destination,
            tokenIn,
            tokenOut,
            amountIn
        );
        // Expect Bridge event to be emitted
        vm.expectEmit(true, true, true, true);
        emit TokenDeposit(TO, AVA_CHAINID, address(origin.wgas), amountIn);
        // User interacts with the SynapseRouter on origin chain
        initiateBridgeTx(origin, destination, tokenIn, tokenOut, amountIn);
        // Validator completes the transaction on destination chain
        checkCompletedBridgeTx(destination, bridgeTokenDest, originQuery, destQuery);
    }

    function test_dfkToAvalanche_inWJEWEL_outJEWEL() public {
        // Prepare test parameters: DFK WJEWEL (wgas) -> Avalanche JEWEL
        ChainSetup memory origin = chains[DFK_CHAINID];
        ChainSetup memory destination = chains[AVA_CHAINID];
        IERC20 tokenIn = origin.wgas;
        IERC20 tokenOut = avaJewel;
        uint256 amountIn = 10**18;
        address bridgeTokenDest = address(avaJewel);
        (SwapQuery memory originQuery, SwapQuery memory destQuery) = performQuoteCalls(
            origin,
            destination,
            tokenIn,
            tokenOut,
            amountIn
        );
        // Expect Bridge event to be emitted
        vm.expectEmit(true, true, true, true);
        emit TokenDeposit(TO, AVA_CHAINID, address(origin.wgas), amountIn);
        // User interacts with the SynapseRouter on origin chain
        initiateBridgeTx(origin, destination, tokenIn, tokenOut, amountIn);
        // Validator completes the transaction on destination chain
        checkCompletedBridgeTx(destination, bridgeTokenDest, originQuery, destQuery);
    }

    function test_dfkToHarmony_inJEWEL_outSynJEWEL() public {
        // Prepare test parameters: DFK JEWEL (gas) -> Harmony synJEWEL
        ChainSetup memory origin = chains[DFK_CHAINID];
        ChainSetup memory destination = chains[HAR_CHAINID];
        IERC20 tokenIn = origin.gas;
        IERC20 tokenOut = harJewel;
        uint256 amountIn = 10**18;
        address bridgeTokenDest = address(harJewel);
        (SwapQuery memory originQuery, SwapQuery memory destQuery) = performQuoteCalls(
            origin,
            destination,
            tokenIn,
            tokenOut,
            amountIn
        );
        // Expect Bridge event to be emitted
        vm.expectEmit(true, true, true, true);
        emit TokenDeposit(TO, HAR_CHAINID, address(origin.wgas), amountIn);
        // User interacts with the SynapseRouter on origin chain
        initiateBridgeTx(origin, destination, tokenIn, tokenOut, amountIn);
        // Validator completes the transaction on destination chain
        checkCompletedBridgeTx(destination, bridgeTokenDest, originQuery, destQuery);
    }

    function test_dfkToHarmony_inJEWEL_outJEWEL() public {
        // Prepare test parameters: DFK JEWEL (gas) -> Harmony JEWEL
        ChainSetup memory origin = chains[DFK_CHAINID];
        ChainSetup memory destination = chains[HAR_CHAINID];
        IERC20 tokenIn = origin.gas;
        IERC20 tokenOut = harLegacyJewel;
        uint256 amountIn = 10**18;
        address bridgeTokenDest = address(harJewel);
        (SwapQuery memory originQuery, SwapQuery memory destQuery) = performQuoteCalls(
            origin,
            destination,
            tokenIn,
            tokenOut,
            amountIn
        );
        // Expect Bridge event to be emitted
        vm.expectEmit(true, true, true, true);
        emit TokenDepositAndSwap({
            to: TO,
            chainId: HAR_CHAINID,
            token: address(origin.wgas),
            amount: amountIn,
            tokenIndexFrom: 1, // this is the only swap pool with a reversed token order
            tokenIndexTo: 0,
            minDy: destQuery.minAmountOut,
            deadline: destQuery.deadline
        });
        // User interacts with the SynapseRouter on origin chain
        initiateBridgeTx(origin, destination, tokenIn, tokenOut, amountIn);
        // Validator completes the transaction on destination chain
        checkCompletedBridgeTx(destination, bridgeTokenDest, originQuery, destQuery);
    }

    /*╔══════════════════════════════════════════════════════════════════════╗*\
    ▏*║                     TESTS: JEWEL (FROM HARMONY)                      ║*▕
    \*╚══════════════════════════════════════════════════════════════════════╝*/

    function test_harmonyToAvalanche_inSynJEWEL_outJEWEL() public {
        // Prepare test parameters: Harmony synJEWEL -> Avalanche JEWEL
        ChainSetup memory origin = chains[HAR_CHAINID];
        ChainSetup memory destination = chains[AVA_CHAINID];
        IERC20 tokenIn = harJewel;
        IERC20 tokenOut = avaJewel;
        uint256 amountIn = 10**18;
        address bridgeTokenDest = address(avaJewel);
        (SwapQuery memory originQuery, SwapQuery memory destQuery) = performQuoteCalls(
            origin,
            destination,
            tokenIn,
            tokenOut,
            amountIn
        );
        // Expect Bridge event to be emitted
        vm.expectEmit(true, true, true, true);
        emit TokenRedeem(TO, AVA_CHAINID, address(harJewel), amountIn);
        // User interacts with the SynapseRouter on origin chain
        initiateBridgeTx(origin, destination, tokenIn, tokenOut, amountIn);
        // Validator completes the transaction on destination chain
        checkCompletedBridgeTx(destination, bridgeTokenDest, originQuery, destQuery);
    }

    function test_harmonyToAvalanche_inJEWEL_outJEWEL() public {
        // Prepare test parameters: Harmony JEWEL -> Avalanche JEWEL
        ChainSetup memory origin = chains[HAR_CHAINID];
        ChainSetup memory destination = chains[AVA_CHAINID];
        IERC20 tokenIn = harLegacyJewel;
        IERC20 tokenOut = avaJewel;
        uint256 amountIn = 10**18;
        address bridgeTokenDest = address(avaJewel);
        (SwapQuery memory originQuery, SwapQuery memory destQuery) = performQuoteCalls(
            origin,
            destination,
            tokenIn,
            tokenOut,
            amountIn
        );
        // Expect Bridge event to be emitted
        vm.expectEmit(true, true, true, true);
        emit TokenRedeem(TO, AVA_CHAINID, address(harJewel), amountIn);
        // User interacts with the SynapseRouter on origin chain
        initiateBridgeTx(origin, destination, tokenIn, tokenOut, amountIn);
        // Validator completes the transaction on destination chain
        checkCompletedBridgeTx(destination, bridgeTokenDest, originQuery, destQuery);
    }

    function test_harmonyToDFK_inSynJEWEL_outJEWEL() public {
        // Prepare test parameters: Harmony synJEWEL -> DFK JEWEL (gas)
        ChainSetup memory origin = chains[HAR_CHAINID];
        ChainSetup memory destination = chains[DFK_CHAINID];
        IERC20 tokenIn = harJewel;
        IERC20 tokenOut = destination.gas;
        uint256 amountIn = 10**18;
        address bridgeTokenDest = address(destination.wgas);
        (SwapQuery memory originQuery, SwapQuery memory destQuery) = performQuoteCalls(
            origin,
            destination,
            tokenIn,
            tokenOut,
            amountIn
        );
        // Expect Bridge event to be emitted
        vm.expectEmit(true, true, true, true);
        emit TokenRedeem(TO, DFK_CHAINID, address(harJewel), amountIn);
        // User interacts with the SynapseRouter on origin chain
        initiateBridgeTx(origin, destination, tokenIn, tokenOut, amountIn);
        // Validator completes the transaction on destination chain
        checkCompletedBridgeTx(destination, bridgeTokenDest, originQuery, destQuery);
    }

    function test_harmonyToDFK_inJEWEL_outJEWEL() public {
        // Prepare test parameters: Harmony JEWEL -> DFK JEWEL (gas)
        ChainSetup memory origin = chains[HAR_CHAINID];
        ChainSetup memory destination = chains[DFK_CHAINID];
        IERC20 tokenIn = harLegacyJewel;
        IERC20 tokenOut = destination.gas;
        uint256 amountIn = 10**18;
        address bridgeTokenDest = address(destination.wgas);
        (SwapQuery memory originQuery, SwapQuery memory destQuery) = performQuoteCalls(
            origin,
            destination,
            tokenIn,
            tokenOut,
            amountIn
        );
        // Expect Bridge event to be emitted
        vm.expectEmit(true, true, true, true);
        emit TokenRedeem(TO, DFK_CHAINID, address(harJewel), amountIn);
        // User interacts with the SynapseRouter on origin chain
        initiateBridgeTx(origin, destination, tokenIn, tokenOut, amountIn);
        // Validator completes the transaction on destination chain
        checkCompletedBridgeTx(destination, bridgeTokenDest, originQuery, destQuery);
    }
}<|MERGE_RESOLUTION|>--- conflicted
+++ resolved
@@ -20,23 +20,13 @@
         chain = super.deployTestAvalanche();
         avaJewel = deploySynapseERC20(chain, "AVA JEWEL");
         // Add JEWEL to Router config
-<<<<<<< HEAD
-        chain.bridgeTokenJewel = address(avaJewel);
-        _addRedeemToken(chain.router, SYMBOL_JEWEL, chain.bridgeTokenJewel);
-=======
         _addRedeemToken(chain.router, SYMBOL_JEWEL, address(avaJewel));
->>>>>>> e61f9f58
     }
 
     function deployTestDFK() public virtual override returns (ChainSetup memory chain) {
         chain = super.deployTestDFK();
         // Add JEWEL to Router config
-<<<<<<< HEAD
-        chain.bridgeTokenJewel = address(chain.wgas);
-        _addDepositToken(chain.router, SYMBOL_JEWEL, chain.bridgeTokenJewel);
-=======
         _addDepositToken(chain.router, SYMBOL_JEWEL, address(chain.wgas));
->>>>>>> e61f9f58
         // Setup initial WJEWEL locked in Bridge
         dealToken(chain, address(chain.bridge), chain.wgas, 10**24);
     }
@@ -53,12 +43,7 @@
         }
         chain.quoter.addPool(address(harmonyJewelSwap));
         // Add JEWEL to Router config
-<<<<<<< HEAD
-        chain.bridgeTokenJewel = address(harJewel);
-        _addRedeemToken(chain.router, SYMBOL_JEWEL, chain.bridgeTokenJewel);
-=======
         _addRedeemToken(chain.router, SYMBOL_JEWEL, address(harJewel));
->>>>>>> e61f9f58
         // Setup initial Legacy Jewel balance for JewelBridgeSwap
         dealToken(chain, address(harmonyJewelSwap), harLegacyJewel, 10**24);
     }
