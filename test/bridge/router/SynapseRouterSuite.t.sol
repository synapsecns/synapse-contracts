// SPDX-License-Identifier: MIT
pragma solidity 0.6.12;
pragma experimental ABIEncoderV2;

import "../../utils/Utilities06.sol";

import "../../../contracts/bridge/router/SwapQuoter.sol";
import "../../../contracts/bridge/router/SynapseRouter.sol";
import "../../../contracts/bridge/SynapseBridge.sol";

contract ValidatorMock {
    uint256 internal constant BRIDGE_FEE = 10**7; // 10bps
    uint256 internal constant MIN_FEE = 10**15;
    uint256 internal constant MAX_FEE = 10**16;

    bytes32 internal mockKappa = "MOCK KAPPA";

    /// @notice Mocks Validator logic for executing a SynapseBridge transaction on destination chain.
    function completeBridgeTx(
        SynapseBridge bridge,
        address payable to,
        LocalBridgeConfig.TokenType tokenType,
        address token,
        uint256 amount,
        SwapQuery memory query
    ) external {
        require(token != address(0), "Unknown token");
        uint256 fee = calculateBridgeFee(amount);
        bytes32 kappa = _rotateKappa();
        // Decode params, if swap adapter was specified
        SynapseParams memory params;
        if (query.swapAdapter != address(0)) params = abi.decode(query.rawParams, (SynapseParams));
        if (query.swapAdapter == address(0) || params.action == Action.HandleEth) {
            // If no swapAdapter is present, or "Handle ETH" was specified: execute vanilla withdraw/mint
            if (tokenType == LocalBridgeConfig.TokenType.Deposit) {
                bridge.withdraw(to, IERC20(token), amount, fee, kappa);
            } else {
                bridge.mint(to, IERC20Mintable(token), amount, fee, kappa);
            }
        } else {
            // Otherwise, we need to execute <...>And<...> bridge method
            if (tokenType == LocalBridgeConfig.TokenType.Deposit) {
                require(params.action == Action.RemoveLiquidity, "Unknown action");
                bridge.withdrawAndRemove({
                    to: to,
                    token: IERC20(token),
                    amount: amount,
                    fee: fee,
                    pool: ISwap(params.pool),
                    swapTokenIndex: params.tokenIndexTo,
                    swapMinAmount: query.minAmountOut,
                    swapDeadline: query.deadline,
                    kappa: kappa
                });
            } else {
                require(params.action == Action.Swap, "Unknown action");
                bridge.mintAndSwap({
                    to: to,
                    token: IERC20Mintable(token),
                    amount: amount,
                    fee: fee,
                    pool: ISwap(params.pool),
                    tokenIndexFrom: params.tokenIndexFrom,
                    tokenIndexTo: params.tokenIndexTo,
                    minDy: query.minAmountOut,
                    deadline: query.deadline,
                    kappa: kappa
                });
            }
        }
    }

    function calculateBridgeFee(uint256 amount) public pure returns (uint256 fee) {
        fee = (amount * BRIDGE_FEE) / 10**10;
        if (fee < MIN_FEE) fee = MIN_FEE;
        if (fee > MAX_FEE) fee = MAX_FEE;
    }

    function _rotateKappa() internal returns (bytes32 oldKappa) {
        oldKappa = mockKappa;
        mockKappa = keccak256(abi.encode(oldKappa));
    }
}

// solhint-disable func-name-mixedcase
// solhint-disable not-rely-on-time
abstract contract SynapseRouterSuite is Utilities06 {
    address internal constant USER = address(4242);
    address internal constant TO = address(2424);

    uint256 internal constant ETH_CHAINID = 1;
    uint256 internal constant OPT_CHAINID = 10;
    uint256 internal constant ARB_CHAINID = 42161;
    uint256 internal constant AVA_CHAINID = 43114;
    uint256 internal constant DFK_CHAINID = 53935;
    uint256 internal constant HAR_CHAINID = 1666600000;

    uint256 internal constant DELAY = 1 minutes;

    uint256 internal constant BRIDGE_FEE = 10**7; // 10bps
    uint256 internal constant MIN_FEE = 10**15;
    uint256 internal constant MAX_FEE = 10**16;

    string internal constant SYMBOL_NUSD = "nUSD";
    string internal constant SYMBOL_NETH = "nETH";
    string internal constant SYMBOL_GMX = "GMX";
    string internal constant SYMBOL_JEWEL = "JEWEL";

    ValidatorMock internal validator;

    struct ChainSetup {
        uint256 chainId;
        string name;
        SynapseBridge bridge;
        SynapseRouter router;
        SwapQuoter quoter;
        IERC20 gas;
        IERC20 wgas;
        address nEthPool;
        IERC20 neth;
        IERC20 weth;
        address nUsdPool;
        IERC20 nusd;
        IERC20 dai;
        IERC20 usdc;
        IERC20 usdt;
    }

    mapping(uint256 => ChainSetup) internal chains;

    function setUp() public virtual override {
        super.setUp();
        validator = new ValidatorMock();
        chains[ETH_CHAINID] = deployTestEthereum();
        chains[ARB_CHAINID] = deployTestArbitrum();
        chains[OPT_CHAINID] = deployTestOptimism();
        chains[AVA_CHAINID] = deployTestAvalanche();
        chains[DFK_CHAINID] = deployTestDFK();
        chains[HAR_CHAINID] = deployTestHarmony();
    }

    function deployChainBasics(
        ChainSetup memory chain,
        string memory name,
        string memory gasName,
        uint256 chainId
    ) public virtual {
        chain.name = name;
        chain.chainId = chainId;
        // Convenience shortcut
        chain.gas = IERC20(UniversalToken.ETH_ADDRESS);
        // Deploy WGAS
        IWETH9 wgas = deployWETH(concat(chain.name, " W", gasName));
        chain.wgas = IERC20(address(wgas));
        deal(address(this), 10**24);
        wgas.deposit{value: 10**24}();

        // Deploy WETH
        if (equals(gasName, "ETH")) {
            chain.weth = chain.wgas;
        } else {
            chain.weth = deployERC20(concat(chain.name, " WETH"), 18);
        }
        // Deploy USD tokens (not all necessarily used later)
        chain.dai = deployERC20(concat(chain.name, " DAI"), 18);
        chain.usdc = deployERC20(concat(chain.name, " USDC"), 6);
        chain.usdt = deployERC20(concat(chain.name, " USDT"), 6);
    }

    function deployChainBridge(ChainSetup memory chain) public virtual {
        chain.bridge = deployBridge();
        chain.bridge.grantRole(chain.bridge.NODEGROUP_ROLE(), address(validator));
        chain.bridge.setWethAddress(payable(address(chain.wgas)));
    }

    function deployChainRouter(ChainSetup memory chain) public virtual {
        chain.router = new SynapseRouter(address(chain.bridge));
        chain.quoter = new SwapQuoter(address(chain.router), address(chain.wgas));
        chain.router.setSwapQuoter(chain.quoter);

        vm.label(address(chain.bridge), concat(chain.name, " Bridge"));
        vm.label(address(chain.router), concat(chain.name, " Router"));
        vm.label(address(chain.quoter), concat(chain.name, " Quoter"));

        // Deploy Bridge tokens
        if (!equals(chain.name, "ETH")) {
            chain.neth = deploySynapseERC20(chain, concat(chain.name, " nETH"));
            chain.nusd = deploySynapseERC20(chain, concat(chain.name, " nUSD"));
            _addRedeemToken(chain.router, SYMBOL_NETH, address(chain.neth));
            _addRedeemToken(chain.router, SYMBOL_NUSD, address(chain.nusd));
<<<<<<< HEAD
            chain.bridgeTokenEth = address(chain.neth);
            chain.bridgeTokenUsd = address(chain.nusd);
=======
>>>>>>> e61f9f58
        }
    }

    function deployTestEthereum() public virtual returns (ChainSetup memory chain) {
        deployChainBasics({chain: chain, name: "ETH", gasName: "ETH", chainId: ETH_CHAINID});
        deployChainBridge(chain);
        deployChainRouter(chain);
        chain.nUsdPool = deployPool(chain, castToArray(chain.dai, chain.usdc, chain.usdt), 1_000_000);
        // Set up Swap Quoter and fetch nUSD address
        chain.quoter.addPool(chain.nUsdPool);
        (, address nexusLpToken) = chain.quoter.poolInfo(chain.nUsdPool);
        vm.label(nexusLpToken, "ETH nUSD");
        chain.nusd = IERC20(nexusLpToken);
        // Setup bridge tokens for Mainnet
        _addDepositToken(chain.router, SYMBOL_NETH, address(chain.weth));
        _addDepositToken(chain.router, SYMBOL_NUSD, address(chain.nusd));
<<<<<<< HEAD
        chain.bridgeTokenEth = address(chain.weth);
        chain.bridgeTokenUsd = address(chain.nusd);
=======
>>>>>>> e61f9f58
        // Setup initial WETH, nUSD Bridge deposits
        dealToken(chain, address(chain.bridge), chain.weth, 10**20);
        chain.nusd.transfer(address(chain.bridge), chain.nusd.balanceOf(address(this)));
    }

    function deployTestArbitrum() public virtual returns (ChainSetup memory chain) {
        deployChainBasics({chain: chain, name: "ARB", gasName: "ETH", chainId: ARB_CHAINID});
        deployChainBridge(chain);
        deployChainRouter(chain);
        // Deploy nETH pool: nETH + WETH
        chain.nEthPool = deployPool(chain, castToArray(chain.neth, chain.weth), 1_000);
        // Deploy nUSD pool: nUSD + USDC + USDT
        chain.nUsdPool = deployPool(chain, castToArray(chain.nusd, chain.usdc, chain.usdt), 100_000);
        // Set up Swap Quoter
        chain.quoter.addPool(chain.nEthPool);
        chain.quoter.addPool(chain.nUsdPool);
    }

    function deployTestOptimism() public virtual returns (ChainSetup memory chain) {
        deployChainBasics({chain: chain, name: "OPT", gasName: "ETH", chainId: OPT_CHAINID});
        deployChainBridge(chain);
        deployChainRouter(chain);
        // Deploy nETH pool: nETH + WETH
        chain.nEthPool = deployPool(chain, castToArray(chain.neth, chain.weth), 2_000);
        // Deploy nUSD pool: nUSD + USDC
        chain.nUsdPool = deployPool(chain, castToArray(chain.nusd, chain.usdc), 200_000);
        // Set up Swap Quoter
        chain.quoter.addPool(chain.nEthPool);
        chain.quoter.addPool(chain.nUsdPool);
    }

    function deployTestAvalanche() public virtual returns (ChainSetup memory chain) {
        deployChainBasics({chain: chain, name: "AVA", gasName: "AVAX", chainId: AVA_CHAINID});
        deployChainBridge(chain);
        deployChainRouter(chain);
        // TODO: setup Aave WETH Mock
        // Deploy nETH pool: nETH + WETH
        chain.nEthPool = deployPool(chain, castToArray(chain.neth, chain.weth), 3_000);
        // Deploy nUSD pool: nUSD + DAI + USDC + USDT
        chain.nUsdPool = deployPool(chain, castToArray(chain.nusd, chain.dai, chain.usdc, chain.usdt), 300_000);
        // Set up Swap Quoter
        chain.quoter.addPool(chain.nEthPool);
        chain.quoter.addPool(chain.nUsdPool);
    }

    function deployTestDFK() public virtual returns (ChainSetup memory chain) {
        deployChainBasics({chain: chain, name: "DFK", gasName: "JEWEL", chainId: DFK_CHAINID});
        deployChainBridge(chain);
        deployChainRouter(chain);
        // no pools on DFK
    }

    function deployTestHarmony() public virtual returns (ChainSetup memory chain) {
        deployChainBasics({chain: chain, name: "HAR", gasName: "ONE", chainId: HAR_CHAINID});
        deployChainBridge(chain);
        deployChainRouter(chain);
        // Let's imagine a world where Harmony assets are traded 1:1
        // Deploy nETH pool: nETH + WETH
        chain.nEthPool = deployPool(chain, castToArray(chain.neth, chain.weth), 500);
        // Deploy nUSD pool: nUSD + DAI + USDC + USDT
        chain.nUsdPool = deployPool(chain, castToArray(chain.nusd, chain.dai, chain.usdc, chain.usdt), 50_000);
        // Set up Swap Quoter
        chain.quoter.addPool(chain.nEthPool);
        chain.quoter.addPool(chain.nUsdPool);
    }

    function deploySynapseERC20(ChainSetup memory chain, string memory name) public returns (IERC20 token) {
        SynapseERC20 _token = deploySynapseERC20(name);
        _token.grantRole(_token.MINTER_ROLE(), address(chain.bridge));
        token = IERC20(address(_token));
    }

    function deployPool(
        ChainSetup memory chain,
        IERC20[] memory tokens,
        uint256 seedAmount
    ) internal returns (address pool) {
        uint256[] memory amounts = new uint256[](tokens.length);
        pool = deployPool(tokens);
        for (uint256 i = 0; i < tokens.length; ++i) {
            uint256 decimals = ERC20(address(tokens[i])).decimals();
            // Make the initial pool slightly imbalanced
            amounts[i] = (seedAmount * 10**decimals * (1000 + i)) / 1000;
            dealToken(chain, address(this), tokens[i], amounts[i]);
            tokens[i].approve(pool, amounts[i]);
        }
        ISwap(pool).addLiquidity(amounts, 0, type(uint256).max);
    }

    /*╔══════════════════════════════════════════════════════════════════════╗*\
    ▏*║                      BRIDGE/ROUTER INTERACTIONS                      ║*▕
    \*╚══════════════════════════════════════════════════════════════════════╝*/

    function initiateBridgeTx(
        ChainSetup memory origin,
        ChainSetup memory destination,
        IERC20 tokenIn,
        IERC20 tokenOut,
        uint256 amountIn
    ) public {
        prepareBridgeTx(origin, tokenIn, amountIn);
        (SwapQuery memory originQuery, SwapQuery memory destQuery) = performQuoteCalls(
            origin,
            destination,
            tokenIn,
            tokenOut,
            amountIn
        );
        vm.prank(USER);
        bool startFromETH = address(tokenIn) == UniversalToken.ETH_ADDRESS;
        origin.router.bridge{value: startFromETH ? amountIn : 0}({
            to: TO,
            chainId: destination.chainId,
            token: address(tokenIn),
            amount: amountIn,
            originQuery: originQuery,
            destQuery: destQuery
        });
    }

    function checkCompletedBridgeTx(
        ChainSetup memory destination,
        address bridgeTokenDest,
        SwapQuery memory originQuery,
        SwapQuery memory destQuery
    ) public {
        skip(DELAY);
        uint256 balanceBefore = getRecipientBalance(destination, destQuery.tokenOut);
        completeBridgeTx(destination, bridgeTokenDest, originQuery.minAmountOut, destQuery);
        uint256 balanceAfter = getRecipientBalance(destination, destQuery.tokenOut);
        assertTrue(balanceAfter != balanceBefore, "Failed to bridge anything");
        assertEq(balanceAfter - balanceBefore, destQuery.minAmountOut, "Failed to get accurate quote");
    }

    function completeBridgeTx(
        ChainSetup memory destination,
        address bridgeToken,
        uint256 amount,
        SwapQuery memory destQuery
    ) public {
        LocalBridgeConfig.TokenType tokenType;
        (tokenType, bridgeToken) = destination.router.config(bridgeToken);
        validator.completeBridgeTx(destination.bridge, payable(TO), tokenType, bridgeToken, amount, destQuery);
    }

    /*╔══════════════════════════════════════════════════════════════════════╗*\
    ▏*║                             TEST HELPERS                             ║*▕
    \*╚══════════════════════════════════════════════════════════════════════╝*/

    function prepareBridgeTx(
        ChainSetup memory origin,
        IERC20 tokenIn,
        uint256 amountIn
    ) public {
        if (address(tokenIn) == UniversalToken.ETH_ADDRESS) {
            // Deal ETH to user
            deal(USER, amountIn);
        } else {
            dealToken(origin, USER, tokenIn, amountIn);
            // Approve token spending
            vm.prank(USER);
            tokenIn.approve(address(origin.router), amountIn);
        }
    }

    function dealToken(
        ChainSetup memory chain,
        address to,
        IERC20 token,
        uint256 amount
    ) public {
        if (token == chain.wgas) {
            // Deal ETH to user and wrap it into WETH
            deal(to, amount);
            vm.prank(to);
            IWETH9(payable(address(token))).deposit{value: amount}();
        } else {
            // Deal token to user and update total supply
            deal(address(token), to, amount, true);
        }
    }

    function performQuoteCalls(
        ChainSetup memory origin,
        ChainSetup memory destination,
        IERC20 tokenIn,
        IERC20 tokenOut,
        uint256 amountIn
    ) public view returns (SwapQuery memory originQuery, SwapQuery memory destQuery) {
        // Step 0: find connected bridge tokens on destination
        BridgeToken[] memory tokens = destination.router.getConnectedBridgeTokens(address(tokenOut));
        // Break execution if setup is not correct
        require(tokens.length != 0, "No symbols found");
        string[] memory symbols = new string[](tokens.length);
        for (uint256 i = 0; i < tokens.length; ++i) {
            // Break execution if incorrect values are returned
            require(bytes(tokens[i].symbol).length != 0, "Empty symbol returned");
            require(tokens[i].token != address(0), "Empty token returned");
            symbols[i] = tokens[i].symbol;
        }
        // Step 1: perform a call to origin SynapseRouter
        SwapQuery[] memory originQueries = origin.router.getOriginAmountOut(address(tokenIn), symbols, amountIn);
        // Step 2: form a list of Destination Requests
        // In practice, there is no need to pass the requests with amountIn = 0, but we will do it for code simplicity
        DestRequest[] memory requests = new DestRequest[](tokens.length);
        for (uint256 i = 0; i < tokens.length; ++i) {
            requests[i].symbol = symbols[i];
            requests[i].amountIn = originQueries[i].minAmountOut;
        }
        // Step 3: perform a call to destination SynapseRouter
        SwapQuery[] memory destQueries = destination.router.getDestinationAmountOut(requests, address(tokenOut));
        // Step 4: find the best query (in practice, we could return them all)
        uint256 maxAmountOut = 0;
        for (uint256 i = 0; i < tokens.length; ++i) {
            if (destQueries[i].minAmountOut > maxAmountOut) {
                originQuery = originQueries[i];
                destQuery = destQueries[i];
            }
        }
        // Break execution if origin quote is zero
        require(originQuery.minAmountOut != 0, "No path found on origin");
        // In practice deadline should be set based on the user settings. For testing we use current time.
        originQuery.deadline = block.timestamp;
        // In practice minAmountOut should be set based on user-defined slippage. For testing we use the exact quote.
        originQuery.minAmountOut;
        // Break execution if destination quote is zero
        require(destQuery.minAmountOut != 0, "No path found on destination");
        // In practice deadline should be set based on the user settings. For testing we use current time + delay.
        destQuery.deadline = block.timestamp + DELAY;
        // In practice minAmountOut should be set based on user-defined slippage. For testing we use the exact quote.
        destQuery.minAmountOut;
    }

<<<<<<< HEAD
    /// @dev Function is marked virtual to allow adding custom tokens in separate tests.
    function getChainBridgeToken(ChainSetup memory chain, string memory symbol)
        public
        pure
        virtual
        returns (address bridgeToken)
    {
        // In practice, one is expected to store the global bridge token addresses.
        // This method is just mocking the storage logic.
        if (equals(symbol, SYMBOL_NETH)) {
            bridgeToken = chain.bridgeTokenEth;
        } else if (equals(symbol, SYMBOL_NUSD)) {
            bridgeToken = chain.bridgeTokenUsd;
        } else if (equals(symbol, SYMBOL_GMX)) {
            bridgeToken = chain.bridgeTokenGmx;
        } else if (equals(symbol, SYMBOL_JEWEL)) {
            bridgeToken = chain.bridgeTokenJewel;
        }
    }

    function getBridgeTokenSymbol(ChainSetup memory chain, address bridgeToken)
        public
        pure
        virtual
        returns (string memory symbol)
    {
        // In practice, one is expected to store the global bridge token addresses.
        // This method is just mocking the storage logic.
        if (bridgeToken == chain.bridgeTokenEth) {
            symbol = SYMBOL_NETH;
        } else if (bridgeToken == chain.bridgeTokenUsd) {
            symbol = SYMBOL_NUSD;
        } else if (bridgeToken == chain.bridgeTokenGmx) {
            symbol = SYMBOL_GMX;
        } else if (bridgeToken == chain.bridgeTokenJewel) {
            symbol = SYMBOL_JEWEL;
        }
    }

=======
>>>>>>> e61f9f58
    function getRecipientBalance(ChainSetup memory chain, address token) public view returns (uint256) {
        if (token == address(chain.weth) || token == UniversalToken.ETH_ADDRESS) {
            return TO.balance;
        } else {
            return IERC20(token).balanceOf(TO);
        }
    }

    function _addDepositToken(
        SynapseRouter router,
        string memory symbol,
        address token
    ) internal {
        _addToken(router, symbol, token, LocalBridgeConfig.TokenType.Deposit, token);
    }

    function _addRedeemToken(
        SynapseRouter router,
        string memory symbol,
        address token
    ) internal {
        _addToken(router, symbol, token, LocalBridgeConfig.TokenType.Redeem, token);
    }

    function _addToken(
        SynapseRouter router,
        string memory symbol,
        address token,
        LocalBridgeConfig.TokenType tokenType,
        address bridgeToken
    ) internal {
        router.addToken(symbol, token, tokenType, bridgeToken, BRIDGE_FEE, MIN_FEE, MAX_FEE);
    }
}<|MERGE_RESOLUTION|>--- conflicted
+++ resolved
@@ -188,11 +188,6 @@
             chain.nusd = deploySynapseERC20(chain, concat(chain.name, " nUSD"));
             _addRedeemToken(chain.router, SYMBOL_NETH, address(chain.neth));
             _addRedeemToken(chain.router, SYMBOL_NUSD, address(chain.nusd));
-<<<<<<< HEAD
-            chain.bridgeTokenEth = address(chain.neth);
-            chain.bridgeTokenUsd = address(chain.nusd);
-=======
->>>>>>> e61f9f58
         }
     }
 
@@ -209,11 +204,6 @@
         // Setup bridge tokens for Mainnet
         _addDepositToken(chain.router, SYMBOL_NETH, address(chain.weth));
         _addDepositToken(chain.router, SYMBOL_NUSD, address(chain.nusd));
-<<<<<<< HEAD
-        chain.bridgeTokenEth = address(chain.weth);
-        chain.bridgeTokenUsd = address(chain.nusd);
-=======
->>>>>>> e61f9f58
         // Setup initial WETH, nUSD Bridge deposits
         dealToken(chain, address(chain.bridge), chain.weth, 10**20);
         chain.nusd.transfer(address(chain.bridge), chain.nusd.balanceOf(address(this)));
@@ -447,48 +437,6 @@
         destQuery.minAmountOut;
     }
 
-<<<<<<< HEAD
-    /// @dev Function is marked virtual to allow adding custom tokens in separate tests.
-    function getChainBridgeToken(ChainSetup memory chain, string memory symbol)
-        public
-        pure
-        virtual
-        returns (address bridgeToken)
-    {
-        // In practice, one is expected to store the global bridge token addresses.
-        // This method is just mocking the storage logic.
-        if (equals(symbol, SYMBOL_NETH)) {
-            bridgeToken = chain.bridgeTokenEth;
-        } else if (equals(symbol, SYMBOL_NUSD)) {
-            bridgeToken = chain.bridgeTokenUsd;
-        } else if (equals(symbol, SYMBOL_GMX)) {
-            bridgeToken = chain.bridgeTokenGmx;
-        } else if (equals(symbol, SYMBOL_JEWEL)) {
-            bridgeToken = chain.bridgeTokenJewel;
-        }
-    }
-
-    function getBridgeTokenSymbol(ChainSetup memory chain, address bridgeToken)
-        public
-        pure
-        virtual
-        returns (string memory symbol)
-    {
-        // In practice, one is expected to store the global bridge token addresses.
-        // This method is just mocking the storage logic.
-        if (bridgeToken == chain.bridgeTokenEth) {
-            symbol = SYMBOL_NETH;
-        } else if (bridgeToken == chain.bridgeTokenUsd) {
-            symbol = SYMBOL_NUSD;
-        } else if (bridgeToken == chain.bridgeTokenGmx) {
-            symbol = SYMBOL_GMX;
-        } else if (bridgeToken == chain.bridgeTokenJewel) {
-            symbol = SYMBOL_JEWEL;
-        }
-    }
-
-=======
->>>>>>> e61f9f58
     function getRecipientBalance(ChainSetup memory chain, address token) public view returns (uint256) {
         if (token == address(chain.weth) || token == UniversalToken.ETH_ADDRESS) {
             return TO.balance;
