// SPDX-License-Identifier: MIT
pragma solidity 0.6.12;
pragma experimental ABIEncoderV2;

import "./SynapseRouterSuite.t.sol";
import "../../../contracts/bridge/wrappers/GMXWrapper.sol";

contract GMX is ERC20 {
    address internal minter;

    constructor() public ERC20("GMX", "GMX") {}

    function mint(address to, uint256 amount) external {
        require(msg.sender == minter, "!minter");
        _mint(to, amount);
    }

    function burn(address from, uint256 amount) external {
        // it is what it is
        require(msg.sender == minter, "!minter");
        _burn(from, amount);
    }

    function setMinter(address _minter) external {
        minter = _minter;
    }
}

// solhint-disable func-name-mixedcase
contract SynapseRouterEndToEndGMXTest is SynapseRouterSuite {
    GMXWrapper internal avaGmxWrapper;

    GMX internal arbGMX;
    GMX internal avaGMX;

    /*╔══════════════════════════════════════════════════════════════════════╗*\
    ▏*║                       OVERRIDES FOR GMX SETUP                        ║*▕
    \*╚══════════════════════════════════════════════════════════════════════╝*/

    function setUp() public virtual override {
        avaGmxWrapper = new GMXWrapper();
        vm.label(address(avaGmxWrapper), "AVA GMX Wrapper");
        super.setUp();
    }

    function deployTestArbitrum() public virtual override returns (ChainSetup memory chain) {
        chain = super.deployTestArbitrum();
        arbGMX = new GMX();
        vm.label(address(arbGMX), "ARB GMX");
<<<<<<< HEAD
        chain.bridgeTokenGmx = address(arbGMX);
        _addDepositToken(chain.router, SYMBOL_GMX, chain.bridgeTokenGmx);
=======
        _addDepositToken(chain.router, SYMBOL_GMX, address(arbGMX));
>>>>>>> e61f9f58
        // Setup initial GMX locked in Bridge
        dealToken(chain, address(chain.bridge), arbGMX, 10**24);
    }

    function deployTestAvalanche() public virtual override returns (ChainSetup memory chain) {
        chain = super.deployTestAvalanche();
        // Prepare GMX mock on the same address GMX is deployed on Avalanche
        avaGMX = GMX(avaGmxWrapper.gmx());
        {
            // Deploy contract to copy the "mock" bytecode to GMX address
            vm.etch(address(avaGMX), codeAt(address(new GMX())));
        }
        // GMX Bridge Wrapper is set as minter for GMX
        avaGMX.setMinter(address(avaGmxWrapper));
        vm.label(address(avaGMX), "AVA GMX");
        // For the end user the bridge token is actual GMX
<<<<<<< HEAD
        chain.bridgeTokenGmx = address(avaGMX);
        _addToken(
            chain.router,
            SYMBOL_GMX,
            chain.bridgeTokenGmx,
=======
        _addToken(
            chain.router,
            SYMBOL_GMX,
            address(avaGMX),
>>>>>>> e61f9f58
            LocalBridgeConfig.TokenType.Redeem,
            address(avaGmxWrapper)
        );
    }

    function deployChainBridge(ChainSetup memory chain) public virtual override {
        if (equals(chain.name, "AVA")) {
            // Deploy bridge at the same address it is deployed on Avalanche
            chain.bridge = deployBridge(avaGmxWrapper.bridge());
            chain.bridge.grantRole(chain.bridge.NODEGROUP_ROLE(), address(validator));
            chain.bridge.setWethAddress(payable(address(chain.wgas)));
        } else {
            super.deployChainBridge(chain);
        }
    }

    /*╔══════════════════════════════════════════════════════════════════════╗*\
    ▏*║                              TESTS: GMX                              ║*▕
    \*╚══════════════════════════════════════════════════════════════════════╝*/

    function test_arbitrumToAvalanche_inGMX_outGMX() public {
        // Prepare test parameters: Arbitrum GMX -> Avalanche GMX
        // Wrapper address should be abstracted away from UI completely
        ChainSetup memory origin = chains[ARB_CHAINID];
        ChainSetup memory destination = chains[AVA_CHAINID];
        IERC20 tokenIn = arbGMX;
        IERC20 tokenOut = avaGMX;
        uint256 amountIn = 10**18;
        address bridgeTokenDest = address(avaGMX);
        (SwapQuery memory originQuery, SwapQuery memory destQuery) = performQuoteCalls(
            origin,
            destination,
            tokenIn,
            tokenOut,
            amountIn
        );
        // Expect Bridge event to be emitted
        vm.expectEmit(true, true, true, true);
        emit TokenDeposit(TO, AVA_CHAINID, address(arbGMX), amountIn);
        // User interacts with the SynapseRouter on origin chain
        initiateBridgeTx(origin, destination, tokenIn, tokenOut, amountIn);
        // Validator completes the transaction on destination chain
        checkCompletedBridgeTx(destination, bridgeTokenDest, originQuery, destQuery);
    }

    function test_avalancheToArbitrum_inGMX_outGMX() public {
        // Prepare test parameters: Avalanche GMX -> Arbitrum GMX
        // Wrapper address should be abstracted away from UI completely
        ChainSetup memory origin = chains[AVA_CHAINID];
        ChainSetup memory destination = chains[ARB_CHAINID];
        IERC20 tokenIn = avaGMX;
        IERC20 tokenOut = arbGMX;
        uint256 amountIn = 10**18;
        address bridgeTokenDest = address(arbGMX);
        (SwapQuery memory originQuery, SwapQuery memory destQuery) = performQuoteCalls(
            origin,
            destination,
            tokenIn,
            tokenOut,
            amountIn
        );
        // Expect Bridge event to be emitted
        vm.expectEmit(true, true, true, true);
        emit TokenRedeem(TO, ARB_CHAINID, address(avaGmxWrapper), amountIn);
        // User interacts with the SynapseRouter on origin chain
        initiateBridgeTx(origin, destination, tokenIn, tokenOut, amountIn);
        // Validator completes the transaction on destination chain
        checkCompletedBridgeTx(destination, bridgeTokenDest, originQuery, destQuery);
    }
}<|MERGE_RESOLUTION|>--- conflicted
+++ resolved
@@ -47,12 +47,7 @@
         chain = super.deployTestArbitrum();
         arbGMX = new GMX();
         vm.label(address(arbGMX), "ARB GMX");
-<<<<<<< HEAD
-        chain.bridgeTokenGmx = address(arbGMX);
-        _addDepositToken(chain.router, SYMBOL_GMX, chain.bridgeTokenGmx);
-=======
         _addDepositToken(chain.router, SYMBOL_GMX, address(arbGMX));
->>>>>>> e61f9f58
         // Setup initial GMX locked in Bridge
         dealToken(chain, address(chain.bridge), arbGMX, 10**24);
     }
@@ -69,18 +64,10 @@
         avaGMX.setMinter(address(avaGmxWrapper));
         vm.label(address(avaGMX), "AVA GMX");
         // For the end user the bridge token is actual GMX
-<<<<<<< HEAD
-        chain.bridgeTokenGmx = address(avaGMX);
-        _addToken(
-            chain.router,
-            SYMBOL_GMX,
-            chain.bridgeTokenGmx,
-=======
         _addToken(
             chain.router,
             SYMBOL_GMX,
             address(avaGMX),
->>>>>>> e61f9f58
             LocalBridgeConfig.TokenType.Redeem,
             address(avaGmxWrapper)
         );
