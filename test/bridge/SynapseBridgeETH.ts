import { Signer } from "ethers"
import { getCurrentBlockTimestamp } from "./testUtils"
import { solidity } from "ethereum-waffle"
import { deployments, ethers } from "hardhat"

import chai from "chai"
import {
  GenericERC20,
  RateLimiter,
  SynapseBridge,
  SynapseERC20,
} from "../../build/typechain"
import { keccak256 } from "ethers/lib/utils"
import { randomBytes } from "crypto"
import { forkChain, impersonateAccount, MAX_UINT256 } from "../utils"
import { deployRateLimiter, setupForkedBridge } from "./utilities/bridge"
import { advanceTime, getBigNumber } from "./utilities"

chai.use(solidity)
const { expect } = chai

describe("SynapseBridgeETH", async () => {
  // signers
  let signers: Array<Signer>
  let deployer: Signer
  let owner: Signer
  let limiter: Signer
  let nodeGroup: Signer
  let recipient: Signer
  let attacker: Signer

  // contracts
  let bridge: SynapseBridge
  let rateLimiter: RateLimiter
  let USDC: GenericERC20

  const BRIDGE_ADDRESS = "0x2796317b0fF8538F253012862c06787Adfb8cEb6"
  const NUSD = "0x1B84765dE8B7566e4cEAF4D0fD3c5aF52D3DdE4F"
  const NUSD_POOL = "0x1116898DdA4015eD8dDefb84b6e8Bc24528Af2d8"
  const SYN = "0x0f2D719407FdBeFF09D87557AbB7232601FD9F29"
  const WETH = "0xc02aaa39b223fe8d0a0e5c4f27ead9083c756cc2"

  // deploys the bridge, grants role. Rate limiter *must* be deployed first
  const setupTokens = async () => {
    const erc20Factory = await ethers.getContractFactory("GenericERC20")
    USDC = (await erc20Factory.deploy("USDC", "USDC", "6")) as GenericERC20
  }

  const setupTest = deployments.createFixture(
    async ({ deployments, ethers }) => {
      await deployments.fixture()

      signers = await ethers.getSigners()

      // assign roles
      deployer = signers[0]
      owner = signers[1]
      limiter = signers[2]
      nodeGroup = signers[3]
      recipient = signers[4]
      attacker = signers[5]

      rateLimiter = await deployRateLimiter(deployer, owner)
      bridge = await setupForkedBridge(
        rateLimiter,
        BRIDGE_ADDRESS,
        deployer,
        nodeGroup,
      )
      await setupTokens()
    },
  )

  beforeEach(async () => {
    // fork the chain
    await forkChain(process.env.ALCHEMY_API, 14555470)
    await setupTest()
  })

  const setupAllowanceTest = async (
    tokenAddress: string,
    allowanceAmount: number,
    intervalMin: number = 60,
  ) => {
    const lastReset = Math.floor((await getCurrentBlockTimestamp()) / 60)

    await rateLimiter.setAllowance(
      tokenAddress,
      allowanceAmount,
      intervalMin,
      lastReset,
    )
  }

  it("Withdraw: should add to retry queue only if rate limit hit", async () => {
    const mintAmount = getBigNumber(1000, 6)
    const allowanceAmount = getBigNumber(100, 6)
    const firstAmount = getBigNumber(42, 6)
    const secondAmount = allowanceAmount.sub(firstAmount).add(1)

    await USDC.mint(bridge.address, mintAmount)
    await setupAllowanceTest(USDC.address, allowanceAmount)

    let kappa = keccak256(randomBytes(32))

    await expect(
      bridge
        .connect(nodeGroup)
        .withdraw(
          await recipient.getAddress(),
          USDC.address,
          firstAmount,
          0,
          kappa,
        ),
    ).to.be.not.reverted
    // This should NOT BE rate limited
    expect(await bridge.kappaExists(kappa)).to.be.true

    kappa = keccak256(randomBytes(32))
    await expect(
      bridge
        .connect(nodeGroup)
        .withdraw(
          await recipient.getAddress(),
          USDC.address,
          secondAmount,
          0,
          kappa,
        ),
    ).to.be.not.reverted

    // This should BE rate limited
    expect(await bridge.kappaExists(kappa)).to.be.false

    // now retry. This should bypass the rate limiter
    await expect(rateLimiter.retryByKappa(kappa)).to.be.not.reverted
    expect(await bridge.kappaExists(kappa)).to.be.true
  })

  it("WithdrawAndRemove: should add to retry queue only if rate limit hit", async () => {
    const allowanceAmount = getBigNumber(100)
    const firstAmount = getBigNumber(69)
    const secondAmount = allowanceAmount.sub(firstAmount).add(1)

    await setupAllowanceTest(NUSD, allowanceAmount)
    let kappa = keccak256(randomBytes(32))

    await bridge
      .connect(nodeGroup)
      .withdrawAndRemove(
        await recipient.getAddress(),
        NUSD,
        firstAmount,
        0,
        NUSD_POOL,
        1,
        0,
        MAX_UINT256,
        kappa,
      )

    // This should NOT BE rate limited
    expect(await bridge.kappaExists(kappa)).to.be.true

    kappa = keccak256(randomBytes(32))

    await bridge
      .connect(nodeGroup)
      .withdrawAndRemove(
        await recipient.getAddress(),
        NUSD,
        secondAmount,
        0,
        NUSD_POOL,
        1,
        0,
        MAX_UINT256,
        kappa,
      )
    // This should BE rate limited
    expect(await bridge.kappaExists(kappa)).to.be.false

    await rateLimiter.retryByKappa(kappa)
    expect(await bridge.kappaExists(kappa)).to.be.true
  })

  it("Mint: should add to retry queue only if rate limit hit", async () => {
    const allowanceAmount = getBigNumber(100)
    const firstAmount = getBigNumber(100)
    const secondAmount = allowanceAmount.sub(firstAmount).add(1)

    await setupAllowanceTest(SYN, allowanceAmount)
    let kappa = keccak256(randomBytes(32))

    await bridge
      .connect(nodeGroup)
      .mint(await recipient.getAddress(), SYN, firstAmount, 0, kappa)

    // This should NOT BE rate limited
    expect(await bridge.kappaExists(kappa)).to.be.true

    kappa = keccak256(randomBytes(32))
    await bridge
      .connect(nodeGroup)
      .mint(await recipient.getAddress(), SYN, secondAmount, 0, kappa)
    // This should BE rate limited
    expect(await bridge.kappaExists(kappa)).to.be.false
    await rateLimiter.retryByKappa(kappa)
    expect(await bridge.kappaExists(kappa)).to.be.true
  })

  it("RetryCount: should be able to clear the Retry Queue", async () => {
    const allowanceAmount = getBigNumber(100)
    const amount = allowanceAmount.add(1)
    await setupAllowanceTest(SYN, allowanceAmount)

    // Should be able to fully clear twice
    for (let i = 0; i <= 1; ++i) {
      const kappas = [
        keccak256(randomBytes(32)),
        keccak256(randomBytes(32)),
        keccak256(randomBytes(32)),
        keccak256(randomBytes(32)),
      ]

      for (let kappa of kappas) {
        await bridge
          .connect(nodeGroup)
          .mint(await recipient.getAddress(), SYN, amount, 0, kappa)

        // This should BE rate limited
        expect(await bridge.kappaExists(kappa)).to.be.false
      }

      await rateLimiter.retryCount(kappas.length)

      for (let kappa of kappas) {
        expect(await bridge.kappaExists(kappa)).to.be.true
      }
    }
  })

  it("RetryCount: should work correctly after retryByKappa", async () => {
    const allowanceAmount = getBigNumber(100)
    const amount = allowanceAmount.add(1)
    const kappas = [
      keccak256(randomBytes(32)),
      keccak256(randomBytes(32)),
      keccak256(randomBytes(32)),
      keccak256(randomBytes(32)),
    ]

    await setupAllowanceTest(SYN, allowanceAmount)

    for (let kappa of kappas) {
      await bridge
        .connect(nodeGroup)
        .mint(await recipient.getAddress(), SYN, amount, 0, kappa)

      // This should BE rate limited
      expect(await bridge.kappaExists(kappa)).to.be.false
    }

    await rateLimiter.retryByKappa(kappas[1])
    expect(await bridge.kappaExists(kappas[1])).to.be.true

    await rateLimiter.retryByKappa(kappas[3])
    expect(await bridge.kappaExists(kappas[3])).to.be.true

    await rateLimiter.retryCount(kappas.length)

    for (let kappa of kappas) {
      expect(await bridge.kappaExists(kappa)).to.be.true
    }
  })

  it("Permissionless timeout for retryByKappa", async () => {
    const allowanceAmount = getBigNumber(100)
    const amount = allowanceAmount.add(1)

    const kappa = keccak256(randomBytes(32))
    await setupAllowanceTest(SYN, allowanceAmount)

    await bridge
      .connect(nodeGroup)
      .mint(await recipient.getAddress(), SYN, amount, 0, kappa)

    // This should BE rate limited
    expect(await bridge.kappaExists(kappa)).to.be.false

    await expect(
      rateLimiter.connect(deployer).retryByKappa(kappa),
    ).to.be.revertedWith("Retry timeout not finished")

    await advanceTime(360 * 60)

    await rateLimiter.connect(deployer).retryByKappa(kappa)
    // Timeout finished, should be good to go
    expect(await bridge.kappaExists(kappa)).to.be.true
  })

  it("Failed retried txs are saved for later use", async () => {
    let syn = (await ethers.getContractAt("SynapseERC20", SYN)) as SynapseERC20
    const adminAddress = await syn.getRoleMember(
      await syn.DEFAULT_ADMIN_ROLE(),
      0,
    )
    const admin = await impersonateAccount(adminAddress)
    syn = syn.connect(admin)

    const allowanceAmount = getBigNumber(100)
    const amount = allowanceAmount.add(1)

    await setupAllowanceTest(SYN, allowanceAmount)
    await setupAllowanceTest(NUSD, allowanceAmount)

    const kappas = [
      keccak256(randomBytes(32)),
      keccak256(randomBytes(32)),
      keccak256(randomBytes(32)),
    ]

    // [withdraw NUSD, mint SYN, withdraw NUSD]
    for (let index in kappas) {
      const kappa = kappas[index]
      if (index === "1") {
        await bridge
          .connect(nodeGroup)
          .mint(await recipient.getAddress(), SYN, amount, 0, kappa)
      } else {
        await bridge
          .connect(nodeGroup)
          .withdraw(await recipient.getAddress(), NUSD, amount, 0, kappa)
      }
      // This should BE rate limited
      expect(await bridge.kappaExists(kappa)).to.be.false
    }

    // Minting SYN is not possible => minting tx will fail on retry
    await syn.revokeRole(await syn.MINTER_ROLE(), bridge.address)

    await rateLimiter.retryCount(kappas.length)
    expect(await bridge.kappaExists(kappas[0])).to.be.true
    expect(await bridge.kappaExists(kappas[1])).to.be.false
    expect(await bridge.kappaExists(kappas[2])).to.be.true

    await syn.grantRole(await syn.MINTER_ROLE(), bridge.address)

    await rateLimiter.retryByKappa(kappas[1])
    expect(await bridge.kappaExists(kappas[1])).to.be.true
  })

  // check permissions
  it("SetChainGasAmount: should reject non-admin roles", async () => {
    await expect(
      bridge.connect(attacker).setChainGasAmount(1000),
    ).to.be.revertedWith("Not governance")
  })

  it("SetWethAddress: should reject non-admin roles", async () => {
    await expect(
      bridge.connect(attacker).setWethAddress(WETH),
    ).to.be.revertedWith("Not admin")
  })

<<<<<<< HEAD
  it("SetRateLimiter: should reject non-admin roles", async () => {
=======
  it("SetRateLimiter: should reject non-governance roles", async () => {
>>>>>>> 42002bb3
    await expect(
      bridge.connect(attacker).setRateLimiter(rateLimiter.address),
    ).to.be.revertedWith("Not admin")
  })

  it("AddKappas: should reject non-admin roles", async () => {
    const kappas = [keccak256(randomBytes(32)), keccak256(randomBytes(32))]

    await expect(bridge.connect(attacker).addKappas(kappas)).to.be.revertedWith(
      "Not governance",
    )
  })

  it("WithdrawFees: should reject non-governance roles", async () => {
    await expect(
      bridge
        .connect(attacker)
        .withdrawFees(USDC.address, await recipient.getAddress()),
    ).to.be.revertedWith("Not governance")
  })

  it("Pause: should reject non-governance roles", async () => {
    await expect(bridge.connect(attacker).pause()).to.be.revertedWith(
      "Not governance",
    )
  })

  it("Unpause: should reject non-governance roles", async () => {
    await expect(bridge.connect(attacker).unpause()).to.be.revertedWith(
      "Not governance",
    )
  })
})<|MERGE_RESOLUTION|>--- conflicted
+++ resolved
@@ -364,11 +364,7 @@
     ).to.be.revertedWith("Not admin")
   })
 
-<<<<<<< HEAD
-  it("SetRateLimiter: should reject non-admin roles", async () => {
-=======
   it("SetRateLimiter: should reject non-governance roles", async () => {
->>>>>>> 42002bb3
     await expect(
       bridge.connect(attacker).setRateLimiter(rateLimiter.address),
     ).to.be.revertedWith("Not admin")
