{
  "forgeOptions": {
    "arbitrum": "--with-gas-price 100000000",
<<<<<<< HEAD
    "aurora": "--legacy --slow",
    "boba": "--legacy --skip-simulation --slow",
    "canto": "--legacy --slow",
    "cronos": "--slow",
    "dfk": "--legacy --slow",
    "dogechain": "--legacy --slow",
    "harmony": "--legacy --slow",
=======
    "aurora": "--legacy",
    "boba": "--legacy --skip-simulation",
    "canto": "--legacy",
    "dogechain": "--legacy",
    "harmony": "--legacy",
>>>>>>> 947505f3
    "klatyn": "--skip-simulation",
    "metis": "--legacy",
    "moonbeam": "--skip-simulation --slow",
    "moonriver": "--skip-simulation --slow",
    "optimism": "--with-gas-price 1234",
    "polygon": "--slow"
  }
}<|MERGE_RESOLUTION|>--- conflicted
+++ resolved
@@ -1,21 +1,13 @@
 {
   "forgeOptions": {
     "arbitrum": "--with-gas-price 100000000",
-<<<<<<< HEAD
     "aurora": "--legacy --slow",
     "boba": "--legacy --skip-simulation --slow",
     "canto": "--legacy --slow",
     "cronos": "--slow",
-    "dfk": "--legacy --slow",
+    "dfk": "--slow",
     "dogechain": "--legacy --slow",
     "harmony": "--legacy --slow",
-=======
-    "aurora": "--legacy",
-    "boba": "--legacy --skip-simulation",
-    "canto": "--legacy",
-    "dogechain": "--legacy",
-    "harmony": "--legacy",
->>>>>>> 947505f3
     "klatyn": "--skip-simulation",
     "metis": "--legacy",
     "moonbeam": "--skip-simulation --slow",
