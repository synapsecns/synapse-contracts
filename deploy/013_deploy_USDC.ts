import { HardhatRuntimeEnvironment } from "hardhat/types";
import { DeployFunction } from "hardhat-deploy/types";
import { CHAIN_ID } from "../utils/network";
import { includes } from "lodash";

const func: DeployFunction = async function (hre: HardhatRuntimeEnvironment) {
  const { deployments, getNamedAccounts, getChainId } = hre;
  const { deploy, get, execute, getOrNull, log, save } = deployments;
  const { deployer } = await getNamedAccounts();

  if (includes([CHAIN_ID.DFK, CHAIN_ID.KLATYN], await getChainId())) {
    if ((await getOrNull("USDC")) == null) {
      const receipt = await execute(
        "SynapseERC20Factory",
        { from: deployer, log: true },
        "deploy",
        (
          await get("SynapseERC20")
        ).address,
        "USD Coin",
        "USDC",
<<<<<<< HEAD
        (await getChainId()) === CHAIN_ID.DFK ? "18" : "6"
=======
        "6",
        deployer
        // (
        //   await get("DevMultisig")
        // ).address,
>>>>>>> d459ab2e
      );

      const newTokenEvent = receipt?.events?.find((e: any) => e["event"] == "SynapseERC20Created");
      const tokenAddress = newTokenEvent["args"]["contractAddress"];
      log(`deployed USDC token at ${tokenAddress}`);

      await save("USDC", {
        abi: (await get("SynapseERC20")).abi, // Generic ERC20 ABI
        address: tokenAddress,
      });

      await execute(
        "USDC",
        { from: deployer, log: true },
        "grantRole",
        "0x9f2df0fed2c77648de5860a4cc508cd0818c85b8b8a1ab4ceeef8d981c8956a6",
        (
          await get("SynapseBridge")
        ).address
      );

      await execute(
        "USDC",
        { from: deployer, log: true },
        "grantRole",
        "0x0000000000000000000000000000000000000000000000000000000000000000",
        (
          await get("DevMultisig")
        ).address
      );

      await execute(
        "USDC",
        { from: deployer, log: true },
        "renounceRole",
        "0x0000000000000000000000000000000000000000000000000000000000000000",
        deployer
      );
    }
  }
};

export default func;
func.tags = ["USDC"];<|MERGE_RESOLUTION|>--- conflicted
+++ resolved
@@ -19,15 +19,8 @@
         ).address,
         "USD Coin",
         "USDC",
-<<<<<<< HEAD
-        (await getChainId()) === CHAIN_ID.DFK ? "18" : "6"
-=======
-        "6",
+        (await getChainId()) === CHAIN_ID.DFK ? "18" : "6",
         deployer
-        // (
-        //   await get("DevMultisig")
-        // ).address,
->>>>>>> d459ab2e
       );
 
       const newTokenEvent = receipt?.events?.find((e: any) => e["event"] == "SynapseERC20Created");
