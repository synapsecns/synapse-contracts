[profile.default]
optimizer = true
optimizer_runs = 200
auto_detect_solc = true
src = "contracts"
out = "artifacts"
<<<<<<< HEAD
libs = ["node_modules"]
ffi = true
fs_permissions = [{ access = "read", path = "./artifacts"}, { access = "read-write", path = "./deployments"}, { access = "read-write", path = "./.deployments"}, {access = "read-write", path = "./script"}]
=======
libs = ["node_modules", "lib"]
fs_permissions = [{ access = "read", path = "./artifacts"}]
>>>>>>> 3b6c9d5c

## set only when the `hardhat` profile is selected
[profile.hardhat]
src = "contracts"
out = "artifacts"
libs = ["node_modules"]

[profile.ci]
verbosity = 4

# See more config options https://github.com/gakonst/foundry/tree/master/config

[rpc_endpoints]
arbitrum = "${rpc_arbitrum}"
aurora = "${rpc_aurora}"
avalanche = "${rpc_avalanche}"
boba = "${rpc_boba}"
bsc = "${rpc_bsc}"
canto = "${rpc_canto}"
cronos = "${rpc_cronos}"
dfk = "${rpc_dfk}"
dogechain = "${rpc_dogechain}"
fantom = "${rpc_fantom}"
harmony = "${rpc_harmony}"
klatyn = "${rpc_klatyn}"
mainnet = "${rpc_mainnet}"
metis = "${rpc_metis}"
moonbeam = "${rpc_moonbeam}"
moonriver = "${rpc_moonriver}"
optimism = "${rpc_optimism}"
polygon = "${rpc_polygon}"

[etherscan]
arbitrum = { key = "${etherscan_arbitrum_key}" }
# aurora = { key = "${etherscan_aurora_key}", url = "https://explorer.mainnet.aurora.dev/api" }
avalanche = { key = "${etherscan_avalanche_key}" }
boba = { key = "${etherscan_boba_key}", url = "https://api.bobascan.com/api" }
bsc = { key = "${etherscan_bsc_key}" }
# canto = { key = "${etherscan_canto_key}", url = "https://evm.explorer.canto.io/api" }
cronos = { key = "${etherscan_cronos_key}" }
# dfk = { key = "${etherscan_dfk_key}" }
# dogechain = { key = "${etherscan_dogechain_key}", url = "https://explorer.dogechain.dog/api" }
fantom = { key = "${etherscan_fantom_key}" }
# harmony = { key = "${etherscan_harmony_key}" }
# klatyn = { key = "${etherscan_klatyn_key}" }
mainnet = { key = "${etherscan_mainnet_key}" }
# metis = { key = "${etherscan_metis_key}" }
moonbeam = { key = "${etherscan_moonbeam_key}" }
moonriver = { key = "${etherscan_moonriver_key}" }
optimism = { key = "${etherscan_optimism_key}" }
polygon = { key = "${etherscan_polygon_key}" }<|MERGE_RESOLUTION|>--- conflicted
+++ resolved
@@ -4,14 +4,9 @@
 auto_detect_solc = true
 src = "contracts"
 out = "artifacts"
-<<<<<<< HEAD
-libs = ["node_modules"]
+libs = ["node_modules", "lib"]
 ffi = true
 fs_permissions = [{ access = "read", path = "./artifacts"}, { access = "read-write", path = "./deployments"}, { access = "read-write", path = "./.deployments"}, {access = "read-write", path = "./script"}]
-=======
-libs = ["node_modules", "lib"]
-fs_permissions = [{ access = "read", path = "./artifacts"}]
->>>>>>> 3b6c9d5c
 
 ## set only when the `hardhat` profile is selected
 [profile.hardhat]
