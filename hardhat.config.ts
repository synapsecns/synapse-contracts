import "@tenderly/hardhat-tenderly"
import "@nomiclabs/hardhat-ethers"
import "@nomiclabs/hardhat-waffle"
import "@nomiclabs/hardhat-web3"
import "@nomiclabs/hardhat-etherscan"
import "@typechain/hardhat"
import "hardhat-gas-reporter"
import "solidity-coverage"
import "hardhat-deploy"
import "hardhat-spdx-license-identifier"
import "hardhat-interface-generator";

import { HardhatUserConfig } from "hardhat/config"
import dotenv from "dotenv"

dotenv.config()

let config: HardhatUserConfig = {
  defaultNetwork: "hardhat",
  networks: {
    hardhat: {
      chainId: 31337,
    },
    coverage: {
      url: "http://127.0.0.1:8555",
    },
    arbitrum: {
      url: "https://arb1.arbitrum.io/rpc",
      gasPrice: 2 * 1000000000,
      // gas: 100000000
    },
    mumbai: {
      url: "https://polygon-mumbai.infura.io/v3/ce8ef4b53e0c45c899ef862be05afd55",
      gasPrice: 2 * 1000000000,
    },
    bsctestnet: {
      url: "https://data-seed-prebsc-1-s1.binance.org:8545",
      gasPrice: 10 * 1000000000,
    },
    testnet: {
      url: "https://eth-ropsten.alchemyapi.io/v2/tmEmzPXw-YAGzFPxNjcYACSGIY8stGs0",
      gasPrice: 2 * 1000000000,
    },
    fantom: {
      url: "https://rpc.ftm.tools/",
    },
    polygonprodtest: {
      url: "https://polygon-mainnet.infura.io/v3/ce8ef4b53e0c45c899ef862be05afd55",
      gasPrice: 6 * 1000000000,
    },
    polygon: {
      url: "https://polygon-mainnet.infura.io/v3/ce8ef4b53e0c45c899ef862be05afd55",
      gasPrice: 150 * 1000000000,
      gas: 1000000
    },
    bsc: {
      url: "https://bsc-dataseed1.defibit.io",
      gasPrice: 6 * 1000000000,
    },
    avalanche: {
      url: "https://api.avax.network/ext/bc/C/rpc",
      // gasPrice: 750 * 1000000000,
    },
    harmony: {
      url: "https://harmony-0-rpc.gateway.pokt.network/",
    },
    boba: {
      url: "https://mainnet.boba.network",
    },
    moonriver: {
      url: "https://rpc.moonriver.moonbeam.network",
      gasPrice: 10 * 1000000000
    },
    moonbeam: {
      url: "https://rpc.api.moonbeam.network",
    },
    aurora: {
      url: "https://mainnet.aurora.dev",
    },
    metis: {
      url: 'https://andromeda.metis.io/?owner=1088',
    },
    mainnet: {
      url: process.env.ALCHEMY_API || "https://main-light.eth.linkpool.io/",
    },
    optimism: {
      url: "https://mainnet.optimism.io",
      gas: 10000000,
      // gasPrice: 1 * 1000000000,
    },
    cronos: {
      url: "https://evm-cronos.crypto.org",
      gasPrice: 5000 * 1000000000
    }
  },
  paths: {
    artifacts: "./build/artifacts",
    cache: "./build/cache",
  },
  typechain: {
    outDir: "./build/typechain/",
    target: "ethers-v5",
  },
  solidity: {
    compilers: [
      {
        version: "0.6.12",
        settings: {
          optimizer: {
            enabled: true,
            runs: 10000,
          },
        },
      },
      {
        version: "0.8.0",
      },
      {
        version: "0.8.2",
      },
      {
        version: "0.8.3",
      },
      {
        version: "0.4.24"
      },
    ],
  },
  namedAccounts: {
    deployer: {
      default: 0, // here this will by default take the first account as deployer
      1: 0, // similarly on mainnet it will take the first account as deployer. Note though that depending on how hardhat network are configured, the account 0 on one network can be different than on another
      42161: 0,
    },
    libraryDeployer: {
      default: 0, // use a different account for deploying libraries on the hardhat network
      1: 0, // use the same address as the main deployer on mainnet,
      250: 0,
    },
  },
  gasReporter: {
    currency: "USD",
    gasPrice: 21,
  },
  mocha: {
    timeout: 200000,
  },
  spdxLicenseIdentifier: {
    overwrite: false,
    runOnCompile: true,
  }
}

if (process.env.ETHERSCAN_API) {
  config = { ...config, etherscan: { apiKey: process.env.ETHERSCAN_API } }
}

if (process.env.PRIVATE_KEYS) {
  let PROD_NETWORKS = [
    "arbitrum",
    "bsc",
    "polygon",
    "avalanche",
    "mainnet",
    "fantom",
    "harmony",
    "boba",
    "moonriver",
    "moonbeam",
    "optimism",
    "aurora",
<<<<<<< HEAD
    "cronos"
=======
    "metis"
>>>>>>> 03e154da
  ]
  Object.keys(config.networks).forEach((network) => {
    if (PROD_NETWORKS.includes(network)) {
      config.networks = {
        ...config.networks,
        [network]: {
          ...config.networks?.[network],
          accounts: JSON.parse(process.env.PRIVATE_KEYS),
        },
      }
    }
  })
}

module.exports = config<|MERGE_RESOLUTION|>--- conflicted
+++ resolved
@@ -169,11 +169,8 @@
     "moonbeam",
     "optimism",
     "aurora",
-<<<<<<< HEAD
     "cronos"
-=======
     "metis"
->>>>>>> 03e154da
   ]
   Object.keys(config.networks).forEach((network) => {
     if (PROD_NETWORKS.includes(network)) {
