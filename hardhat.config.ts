--- conflicted
+++ resolved
@@ -82,11 +82,7 @@
       url: 'https://andromeda.metis.io/?owner=1088',
     },
     dfk: {
-<<<<<<< HEAD
-      url: "https://subnets.avax.network/defi-kingdoms/dfk-chain/rpc",
-=======
       url: 'https://subnets.avax.network/defi-kingdoms/dfk-chain/rpc',
->>>>>>> 95e667e2
     },
     mainnet: {
       url: process.env.ALCHEMY_API || "https://main-light.eth.linkpool.io/",
