--- conflicted
+++ resolved
@@ -8,15 +8,9 @@
 import "solidity-coverage"
 import "hardhat-deploy"
 import "hardhat-spdx-license-identifier"
-<<<<<<< HEAD
 import "hardhat-interface-generator"
 import "@primitivefi/hardhat-dodoc"
 import "@openzeppelin/hardhat-upgrades"
-=======
-import "hardhat-interface-generator";
-import "@primitivefi/hardhat-dodoc";
-import "hardhat-deploy-ethers";
->>>>>>> efa7adb9
 
 import { HardhatUserConfig } from "hardhat/config"
 import dotenv from "dotenv"
@@ -127,11 +121,7 @@
   },
   dodoc: {
     // skip doc generation on ci
-<<<<<<< HEAD
-    runOnCompile: process.env.CI != "",
-=======
     runOnCompile: process.env.CI == "",
->>>>>>> efa7adb9
     debugMode: false,
     // pre solidity 5 breaks docgen
     exclude: ["MultisigWallet", "WETH9"]
@@ -200,11 +190,7 @@
   },
   mocha: {
     timeout: 200000,
-<<<<<<< HEAD
-    require: ['dd-trace/ci/init']
-=======
     require: ['dd-trace/ci/init'],
->>>>>>> efa7adb9
   },
   spdxLicenseIdentifier: {
     overwrite: false,
