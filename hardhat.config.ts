import "@tenderly/hardhat-tenderly";
import "@nomiclabs/hardhat-ethers";
import "@nomiclabs/hardhat-waffle";
import "@nomiclabs/hardhat-web3";
import "@nomiclabs/hardhat-etherscan";
import "@typechain/hardhat";
import "hardhat-gas-reporter";
import "solidity-coverage";
import "hardhat-deploy";
import "hardhat-spdx-license-identifier";
import "hardhat-interface-generator";
import "@primitivefi/hardhat-dodoc";
import "hardhat-deploy-ethers";

import { HardhatUserConfig } from "hardhat/config";
import dotenv from "dotenv";

dotenv.config();

let config: HardhatUserConfig = {
  defaultNetwork: "hardhat",
  networks: {
    hardhat: {
      chainId: 31337,
    },
    coverage: {
      url: "http://127.0.0.1:8555",
    },
    arbitrum: {
      url: "https://arb1.arbitrum.io/rpc",
      gasPrice: 2 * 1000000000,
      // gas: 100000000
    },
    mumbai: {
      url: "https://polygon-mumbai.infura.io/v3/ce8ef4b53e0c45c899ef862be05afd55",
      gasPrice: 2 * 1000000000,
    },
    bsctestnet: {
      url: "https://data-seed-prebsc-1-s1.binance.org:8545",
      gasPrice: 10 * 1000000000,
    },
    testnet: {
      url: "https://eth-ropsten.alchemyapi.io/v2/tmEmzPXw-YAGzFPxNjcYACSGIY8stGs0",
      gasPrice: 2 * 1000000000,
    },
    fantom: {
      url: "https://rpc.ftm.tools/",
    },
    polygonprodtest: {
      url: "https://polygon-mainnet.infura.io/v3/ce8ef4b53e0c45c899ef862be05afd55",
      gasPrice: 6 * 1000000000,
    },
    dogechain: {
      url: "https://rpc-us.dogechain.dog/",
    },
    polygon: {
      url: "https://polygon-rpc.com",
      gasPrice: 400 * 1000000000,
      gas: 1000000,
    },
    bsc: {
      url: "https://bsc-dataseed1.defibit.io",
      gasPrice: 6 * 1000000000,
    },
    avalanche: {
      url: "https://api.avax.network/ext/bc/C/rpc",
      gasPrice: 200 * 1000000000,
    },
    harmony: {
      url: "https://a.api.s0.t.hmny.io/",
    },
    harmony_testnet: {
      url: "https://api.s0.b.hmny.io",
    },
    boba: {
      url: "https://mainnet.boba.network",
    },
    moonriver: {
      url: "https://rpc.moonriver.moonbeam.network",
      gasPrice: 10 * 1000000000,
    },
    moonbeam: {
      url: "https://rpc.api.moonbeam.network",
    },
    aurora: {
      url: "https://mainnet.aurora.dev",
    },
    metis: {
      url: "https://andromeda.metis.io/?owner=1088",
    },
    dfk: {
      url: "https://subnets.avax.network/defi-kingdoms/dfk-chain/rpc",
      gas: 1000000,
    },
    dfk_testnet: {
      url: "https://subnets.avax.network/defi-kingdoms/dfk-chain-testnet/rpc	",
    },
    mainnet: {
      url: process.env.ALCHEMY_API || "https://main-light.eth.linkpool.io/",
    },
    fuji: {
      url: "https://api.avax-test.network/ext/bc/C/rpc",
    },
    goerli: {
      url: "https://rpc.goerli.mudit.blog/",
    },
    optimism: {
      url: "https://mainnet.optimism.io",
      gas: 10000000,
      // gasPrice: 1 * 1000000000,
    },
    cronos: {
      url: "https://evm-cronos.crypto.org",
      gasPrice: 5000 * 1000000000,
    },
    klatyn: {
      url: "https://cypress.chain.thebifrost.io/",
      gasPrice: 250 * 1000000000,
    },
    canto: {
      url: "https://canto.slingshot.finance",
    },
  },
  paths: {
    artifacts: "./build/artifacts",
    cache: "./build/cache",
  },
  typechain: {
    outDir: "./build/typechain/",
    target: "ethers-v5",
  },
  dodoc: {
    // skip doc generation on ci
    runOnCompile: process.env.CI == "",
    debugMode: false,
    // pre solidity 5 breaks docgen
    exclude: ["MultisigWallet", "WETH9"],
    // More options...
  },
  solidity: {
    compilers: [
      {
        version: "0.6.12",
        settings: {
          optimizer: {
            enabled: true,
            runs: 10000,
          },
        },
      },
      {
        version: "0.8.0",
      },
      {
        version: "0.8.2",
      },
      {
        version: "0.8.3",
      },
      {
        version: "0.4.25",
      },
      {
        version: "0.4.24",
      },
      {
        version: "0.8.13",
        settings: {
          optimizer: {
            enabled: true,
            runs: 5000000, // see: https://github.com/ethereum/solidity/issues/5394#issue-379536332
          },
        },
      },
    ],
  },
  namedAccounts: {
    deployer: {
      default: 0, // here this will by default take the first account as deployer
      1: 0, // similarly on mainnet it will take the first account as deployer. Note though that depending on how hardhat network are configured, the account 0 on one network can be different than on another
      42161: 0,
      53935: 3,
      335: 3,
    },
    libraryDeployer: {
      default: 0, // use a different account for deploying libraries on the hardhat network
      1: 0, // use the same address as the main deployer on mainnet,
      250: 0,
    },
  },
  gasReporter: {
    currency: "USD",
    gasPrice: 21,
  },
  mocha: {
    timeout: 200000,
    require: ["dd-trace/ci/init"],
  },
  spdxLicenseIdentifier: {
    overwrite: false,
    runOnCompile: true,
  },
};

if (process.env.ETHERSCAN_API) {
  config = { ...config, etherscan: { apiKey: process.env.ETHERSCAN_API } };
}

if (process.env.PRIVATE_KEYS) {
  let PROD_NETWORKS = [
    "arbitrum",
    "bsc",
    "polygon",
    "avalanche",
    "mainnet",
    "fantom",
    "harmony",
    "boba",
    "moonriver",
    "moonbeam",
    "optimism",
    "aurora",
    "cronos",
    "metis",
    "dfk",
    "dfk_testnet",
    "harmony_testnet",
    "fuji",
    "goerli",
    "klatyn",
<<<<<<< HEAD
    "canto",
=======
    "dogechain",
>>>>>>> 43d4cb27
  ];
  Object.keys(config.networks).forEach((network) => {
    if (PROD_NETWORKS.includes(network)) {
      config.networks = {
        ...config.networks,
        [network]: {
          ...config.networks?.[network],
          accounts: JSON.parse(process.env.PRIVATE_KEYS),
        },
      };
    }
  });
}

module.exports = config;<|MERGE_RESOLUTION|>--- conflicted
+++ resolved
@@ -228,11 +228,8 @@
     "fuji",
     "goerli",
     "klatyn",
-<<<<<<< HEAD
     "canto",
-=======
     "dogechain",
->>>>>>> 43d4cb27
   ];
   Object.keys(config.networks).forEach((network) => {
     if (PROD_NETWORKS.includes(network)) {
