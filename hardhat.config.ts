import "@tenderly/hardhat-tenderly"
import "@nomiclabs/hardhat-ethers"
import "@nomiclabs/hardhat-waffle"
import "@nomiclabs/hardhat-web3"
import "@nomiclabs/hardhat-etherscan"
import "@typechain/hardhat"
import "hardhat-gas-reporter"
import "solidity-coverage"
import "hardhat-deploy"
import "hardhat-spdx-license-identifier"

import { HardhatUserConfig } from "hardhat/config"
require('@eth-optimism/hardhat-ovm')
import dotenv from "dotenv"

dotenv.config()

let config: HardhatUserConfig = {
  defaultNetwork: "hardhat",
  networks: {
    coverage: {
      url: "http://127.0.0.1:8555",
    },
    arbitrum: {
      url: "https://arb1.arbitrum.io/rpc",
      gasPrice: 2 * 1000000000,
      // gas: 100000000
    },
    mumbai: {
      url: "https://polygon-mumbai.infura.io/v3/ce8ef4b53e0c45c899ef862be05afd55",
      gasPrice: 2 * 1000000000,
    },
    bsctestnet: {
      url: "https://data-seed-prebsc-1-s1.binance.org:8545",
      gasPrice: 10 * 1000000000,
    },
    testnet: {
      url: "https://eth-ropsten.alchemyapi.io/v2/tmEmzPXw-YAGzFPxNjcYACSGIY8stGs0",
      gasPrice: 2 * 1000000000,
    },
    fantom: {
      url: "https://rpc.ftm.tools/",
    },
    polygonprodtest: {
      url: "https://polygon-mainnet.infura.io/v3/ce8ef4b53e0c45c899ef862be05afd55",
      gasPrice: 6 * 1000000000,
    },
    polygon: {
      url: "https://polygon-mainnet.infura.io/v3/ce8ef4b53e0c45c899ef862be05afd55",
      gasPrice: 40 * 1000000000,
    },
    bsc: {
      url: "https://bsc-dataseed1.defibit.io",
      gasPrice: 6 * 1000000000,
    },
    avalanche: {
      url: "https://api.avax.network/ext/bc/C/rpc",
      gasPrice: 225 * 1000000000,
    },
    harmony: {
      url: "https://harmony-0-rpc.gateway.pokt.network/",
      gasPrice: 6 * 1000000000,
    },
    boba: {
      url: "https://mainnet.boba.network",
      gas: 10000000,
      gasPrice: 20 * 1000000000,
    },
    moonriver: {
      url: "https://rpc.moonriver.moonbeam.network",
      gasPrice: 10 * 1000000000
    },
    mainnet: {
      url: process.env.ALCHEMY_API,
    },
    optimism: {
      url: "https://mainnet.optimism.io",
      gas: 10000000,
      // gasPrice: 1 * 1000000000,
    },
  },
  paths: {
    artifacts: "./build/artifacts",
    cache: "./build/cache",
  },
  typechain: {
    outDir: "./build/typechain/",
    target: "ethers-v5",
  },
  solidity: {
    compilers: [
      {
        version: "0.6.12",
        settings: {
          optimizer: {
            enabled: true,
            runs: 10000,
          },
        },
      },
      {
        version: "0.8.0",
      },
      {
        version: "0.8.2",
      },
      {
        version: "0.8.3",
      },
      {
        version: "0.4.24",
      },
    ],
  },
  namedAccounts: {
    deployer: {
      default: 0, // here this will by default take the first account as deployer
      1: 0, // similarly on mainnet it will take the first account as deployer. Note though that depending on how hardhat network are configured, the account 0 on one network can be different than on another
      42161: 0,
    },
    libraryDeployer: {
      default: 0, // use a different account for deploying libraries on the hardhat network
      1: 0, // use the same address as the main deployer on mainnet,
      250: 0,
    },
  },
  gasReporter: {
    currency: "USD",
    gasPrice: 21,
  },
  mocha: {
    timeout: 200000,
  },
  spdxLicenseIdentifier: {
    overwrite: false,
    runOnCompile: true,
  }
}

if (process.env.ETHERSCAN_API) {
  config = { ...config, etherscan: { apiKey: process.env.ETHERSCAN_API } }
}

if (process.env.PRIVATE_KEYS) {
  let PROD_NETWORKS = [
    "arbitrum",
    "bsc",
    "polygon",
    "avalanche",
    "mainnet",
    "fantom",
    "harmony",
    "boba",
<<<<<<< HEAD
    "moonriver"
=======
    "optimism"
>>>>>>> 57feac73
  ]
  Object.keys(config.networks).forEach((network) => {
    if (PROD_NETWORKS.includes(network)) {
      config.networks = {
        ...config.networks,
        [network]: {
          ...config.networks?.[network],
          accounts: JSON.parse(process.env.PRIVATE_KEYS),
        },
      }
    }
  })
}

module.exports = config<|MERGE_RESOLUTION|>--- conflicted
+++ resolved
@@ -151,11 +151,8 @@
     "fantom",
     "harmony",
     "boba",
-<<<<<<< HEAD
-    "moonriver"
-=======
+    "moonriver",
     "optimism"
->>>>>>> 57feac73
   ]
   Object.keys(config.networks).forEach((network) => {
     if (PROD_NETWORKS.includes(network)) {
