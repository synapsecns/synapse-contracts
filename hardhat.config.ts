--- conflicted
+++ resolved
@@ -1,4 +1,3 @@
-//@ts-nocheck
 import "@tenderly/hardhat-tenderly"
 import "@nomiclabs/hardhat-ethers"
 import "@nomiclabs/hardhat-waffle"
@@ -14,185 +13,170 @@
 import { HardhatUserConfig } from "hardhat/config"
 import dotenv from "dotenv"
 
-require("@nomiclabs/hardhat-waffle");
-
 dotenv.config()
 
 let config: HardhatUserConfig = {
-  defaultNetwork: "hardhat",
-  networks: {
-    hardhat: {
-<<<<<<< HEAD
-      accounts: 
-        {
-          mnemonic: process.env.MNEMONIC || "test test test test test test test test test test test junk",
-          accountsBalance:   "10000000000000000000000"
+    defaultNetwork: "hardhat",
+    networks: {
+        hardhat: {
+            chainId: 31337,
         },
-      
-      // mining: {
-      //   interval: [250, 750]
-      // },
-      // chainId: 31337,
-=======
-      chainId: 31337,
->>>>>>> 7895696f
+        coverage: {
+            url: "http://127.0.0.1:8555",
+        },
+        arbitrum: {
+            url: "https://arb1.arbitrum.io/rpc",
+            gasPrice: 2 * 1000000000,
+            // gas: 100000000
+        },
+        mumbai: {
+            url: "https://polygon-mumbai.infura.io/v3/ce8ef4b53e0c45c899ef862be05afd55",
+            gasPrice: 2 * 1000000000,
+        },
+        bsctestnet: {
+            url: "https://data-seed-prebsc-1-s1.binance.org:8545",
+            gasPrice: 10 * 1000000000,
+        },
+        testnet: {
+            url: "https://eth-ropsten.alchemyapi.io/v2/tmEmzPXw-YAGzFPxNjcYACSGIY8stGs0",
+            gasPrice: 2 * 1000000000,
+        },
+        fantom: {
+            url: "https://rpc.ftm.tools/",
+        },
+        polygonprodtest: {
+            url: "https://polygon-mainnet.infura.io/v3/ce8ef4b53e0c45c899ef862be05afd55",
+            gasPrice: 6 * 1000000000,
+        },
+        polygon: {
+            url: "https://polygon-mainnet.infura.io/v3/ce8ef4b53e0c45c899ef862be05afd55",
+            gasPrice: 40 * 1000000000,
+        },
+        bsc: {
+            url: "https://bsc-dataseed1.defibit.io",
+            gasPrice: 6 * 1000000000,
+        },
+        avalanche: {
+            url: "https://api.avax.network/ext/bc/C/rpc",
+            // gasPrice: 750 * 1000000000,
+        },
+        harmony: {
+            url: "https://harmony-0-rpc.gateway.pokt.network/",
+            gasPrice: 6 * 1000000000,
+        },
+        boba: {
+            url: "https://mainnet.boba.network",
+            gas: 10000000,
+            gasPrice: 20 * 1000000000,
+        },
+        moonriver: {
+            url: "https://rpc.moonriver.moonbeam.network",
+            gasPrice: 10 * 1000000000
+        },
+        moonbeam: {
+            url: "https://rpc.api.moonbeam.network",
+        },
+        aurora: {
+            url: "https://mainnet.aurora.dev",
+            gasPrice: 0
+        },
+        mainnet: {
+            url: process.env.ALCHEMY_API || "https://main-light.eth.linkpool.io/",
+        },
+        optimism: {
+            url: "https://mainnet.optimism.io",
+            gas: 10000000,
+            // gasPrice: 1 * 1000000000,
+        },
     },
-    coverage: {
-      url: "http://127.0.0.1:8555",
+    paths: {
+        artifacts: "./build/artifacts",
+        cache: "./build/cache",
     },
-    arbitrum: {
-      url: "https://arb1.arbitrum.io/rpc",
-      gasPrice: 2 * 1000000000,
-      // gas: 100000000
+    typechain: {
+        outDir: "./build/typechain/",
+        target: "ethers-v5",
     },
-    mumbai: {
-      url: "https://polygon-mumbai.infura.io/v3/ce8ef4b53e0c45c899ef862be05afd55",
-      gasPrice: 2 * 1000000000,
+    solidity: {
+        compilers: [
+            {
+                version: "0.6.12",
+                settings: {
+                    optimizer: {
+                        enabled: true,
+                        runs: 10000,
+                    },
+                },
+            },
+            {
+                version: "0.8.0",
+            },
+            {
+                version: "0.8.2",
+            },
+            {
+                version: "0.8.3",
+            },
+            {
+                version: "0.4.24"
+            },
+        ],
     },
-    bsctestnet: {
-      url: "https://data-seed-prebsc-1-s1.binance.org:8545",
-      gasPrice: 10 * 1000000000,
+    namedAccounts: {
+        deployer: {
+            default: 0, // here this will by default take the first account as deployer
+            1: 0, // similarly on mainnet it will take the first account as deployer. Note though that depending on how hardhat network are configured, the account 0 on one network can be different than on another
+            42161: 0,
+        },
+        libraryDeployer: {
+            default: 0, // use a different account for deploying libraries on the hardhat network
+            1: 0, // use the same address as the main deployer on mainnet,
+            250: 0,
+        },
     },
-    testnet: {
-      url: "https://eth-ropsten.alchemyapi.io/v2/tmEmzPXw-YAGzFPxNjcYACSGIY8stGs0",
-      gasPrice: 2 * 1000000000,
+    gasReporter: {
+        currency: "USD",
+        gasPrice: 21,
     },
-    fantom: {
-      url: "https://rpc.ftm.tools/",
+    mocha: {
+        timeout: 200000,
     },
-    polygonprodtest: {
-      url: "https://polygon-mainnet.infura.io/v3/ce8ef4b53e0c45c899ef862be05afd55",
-      gasPrice: 6 * 1000000000,
-    },
-    polygon: {
-      url: "https://polygon-mainnet.infura.io/v3/ce8ef4b53e0c45c899ef862be05afd55",
-      gasPrice: 40 * 1000000000,
-    },
-    bsc: {
-      url: "https://bsc-dataseed1.defibit.io",
-      gasPrice: 6 * 1000000000,
-    },
-    avalanche: {
-      url: "https://api.avax.network/ext/bc/C/rpc",
-      // gasPrice: 750 * 1000000000,
-    },
-    harmony: {
-      url: "https://harmony-0-rpc.gateway.pokt.network/",
-      gasPrice: 6 * 1000000000,
-    },
-    boba: {
-      url: "https://mainnet.boba.network",
-      gas: 10000000,
-      gasPrice: 20 * 1000000000,
-    },
-    moonriver: {
-      url: "https://rpc.moonriver.moonbeam.network",
-      gasPrice: 10 * 1000000000
-    },
-    moonbeam: {
-      url: "https://rpc.api.moonbeam.network",
-    },
-    aurora: {
-      url: "https://mainnet.aurora.dev",
-      gasPrice: 0
-    },
-    mainnet: {
-      url: process.env.ALCHEMY_API || "https://main-light.eth.linkpool.io/",
-    },
-    optimism: {
-      url: "https://mainnet.optimism.io",
-      gas: 10000000,
-      // gasPrice: 1 * 1000000000,
-    },
-  },
-  paths: {
-    artifacts: "./build/artifacts",
-    cache: "./build/cache",
-  },
-  typechain: {
-    outDir: "./build/typechain/",
-    target: "ethers-v5",
-  },
-  solidity: {
-    compilers: [
-      {
-        version: "0.6.12",
-        settings: {
-          optimizer: {
-            enabled: true,
-            runs: 10000,
-          },
-        },
-      },
-      {
-        version: "0.8.0",
-      },
-      {
-        version: "0.8.2",
-      },
-      {
-        version: "0.8.3",
-      },
-      {
-        version: "0.4.24"
-      },
-    ],
-  },
-  namedAccounts: {
-    deployer: {
-      default: 0, // here this will by default take the first account as deployer
-      1: 0, // similarly on mainnet it will take the first account as deployer. Note though that depending on how hardhat network are configured, the account 0 on one network can be different than on another
-      42161: 0,
-    },
-    libraryDeployer: {
-      default: 0, // use a different account for deploying libraries on the hardhat network
-      1: 0, // use the same address as the main deployer on mainnet,
-      250: 0,
-    },
-  },
-  gasReporter: {
-    currency: "USD",
-    gasPrice: 21,
-  },
-  mocha: {
-    timeout: 200000,
-  },
-  spdxLicenseIdentifier: {
-    overwrite: false,
-    runOnCompile: true,
-  }
+    spdxLicenseIdentifier: {
+        overwrite: false,
+        runOnCompile: true,
+    }
 }
 
 if (process.env.ETHERSCAN_API) {
-  config = { ...config, etherscan: { apiKey: process.env.ETHERSCAN_API } }
+    config = { ...config, etherscan: { apiKey: process.env.ETHERSCAN_API } }
 }
 
 if (process.env.PRIVATE_KEYS) {
-  let PROD_NETWORKS = [
-    "arbitrum",
-    "bsc",
-    "polygon",
-    "avalanche",
-    "mainnet",
-    "fantom",
-    "harmony",
-    "boba",
-    "moonriver",
-    "moonbeam",
-    "optimism",
-    "aurora"
-  ]
-  Object.keys(config.networks).forEach((network) => {
-    if (PROD_NETWORKS.includes(network)) {
-      config.networks = {
-        ...config.networks,
-        [network]: {
-          ...config.networks?.[network],
-          accounts: JSON.parse(process.env.PRIVATE_KEYS),
-        },
-      }
-    }
-  })
+    let PROD_NETWORKS = [
+        "arbitrum",
+        "bsc",
+        "polygon",
+        "avalanche",
+        "mainnet",
+        "fantom",
+        "harmony",
+        "boba",
+        "moonriver",
+        "moonbeam",
+        "optimism",
+        "aurora"
+    ]
+    Object.keys(config.networks).forEach((network) => {
+        if (PROD_NETWORKS.includes(network)) {
+            config.networks = {
+                ...config.networks,
+                [network]: {
+                    ...config.networks?.[network],
+                    accounts: JSON.parse(process.env.PRIVATE_KEYS),
+                },
+            }
+        }
+    })
 }
 
 module.exports = config