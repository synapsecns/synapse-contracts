// SPDX-License-Identifier: MIT

pragma solidity 0.6.12;
pragma experimental ABIEncoderV2;

import {BridgeConfig} from "./BridgeConfig.sol";
import {AccessControl} from "./BridgeConfig.sol";
import {SafeMath} from "./BridgeConfig.sol";
import {PoolConfig} from "./PoolConfig.sol";

/**
 * @title BridgeConfigV2 contract
 * @notice This token is used for configuring different tokens on the bridge and mapping them across chains.
 * It wraps bridge config for data storage
 **/

contract BridgeConfigV2 is AccessControl {
    using SafeMath for uint256;
    bytes32 public constant BRIDGEMANAGER_ROLE =
        keccak256("BRIDGEMANAGER_ROLE");
    BridgeConfig public BRIDGECONFIG_V1;
    PoolConfig public POOLCONFIG_V1;
    mapping(uint256 => uint256) private _maxGasPrice; // key is tokenID,chainID

    constructor() public {
        _setupRole(DEFAULT_ADMIN_ROLE, msg.sender);
    }

    function setBridgeConfig(BridgeConfig bridgeconfig, PoolConfig poolconfig)
        public
    {
        require(hasRole(BRIDGEMANAGER_ROLE, msg.sender));
        BRIDGECONFIG_V1 = bridgeconfig;
        POOLCONFIG_V1 = poolconfig;
    }

    /**
     * @notice Returns a list of all existing token IDs converted to strings
     */
    function getAllTokenIDs() public view returns (string[] memory result) {
        return BRIDGECONFIG_V1.getAllTokenIDs();
    }

    /**
     * @notice Returns the token ID (string) of the cross-chain token inputted
     * @param tokenAddress address of token to get ID for
     * @param chainID chainID of which to get token ID for
     */
    function getTokenID(address tokenAddress, uint256 chainID)
        public
        view
        returns (string memory)
    {
        return BRIDGECONFIG_V1.getTokenID(tokenAddress, chainID);
    }

    /**
     * @notice Returns the full token config struct
     * @param tokenID String input of the token ID for the token
     * @param chainID Chain ID of which token address + config to get
     */
    function getToken(string calldata tokenID, uint256 chainID)
        public
        view
        returns (BridgeConfig.Token memory token)
    {
        return BRIDGECONFIG_V1.getToken(tokenID, chainID);
    }

    /**
     * @notice Returns token config struct, given an address and chainID
     * @param tokenAddress Matches the token ID by using a combo of address + chain ID
     * @param chainID Chain ID of which token to get config for
     */
    function getToken(address tokenAddress, uint256 chainID)
        public
        view
        returns (BridgeConfig.Token memory token)
    {
        return BRIDGECONFIG_V1.getToken(tokenAddress, chainID);
    }

    /**
     * @notice Returns true if the token has an underlying token -- meaning the token is deposited into the bridge
     * @param tokenID String to check if it is a withdraw/underlying token
     */
    function hasUnderlyingToken(string calldata tokenID)
        public
        view
        returns (bool)
    {
        return BRIDGECONFIG_V1.hasUnderlyingToken(tokenID);
    }

    /**
     * @notice Returns which token is the underlying token to withdraw
     * @param tokenID string token ID
     */
    function getUnderlyingToken(string calldata tokenID)
        public
        view
        returns (BridgeConfig.Token memory token)
    {
        return BRIDGECONFIG_V1.getUnderlyingToken(tokenID);
    }

    /**
     @notice Public function returning if token ID exists given a string
     */
    function isTokenIDExist(string calldata tokenID)
        public
        view
        returns (bool)
    {
        return BRIDGECONFIG_V1.isTokenIDExist(tokenID);
    }

    /**
     * @notice Calculates bridge swap fee based on the destination chain's token transfer.
     * @dev This means the fee should be calculated based on the chain that the nodes emit a tx on
     * @param tokenAddress address of the destination token to query token config for
     * @param chainID destination chain ID to query the token config for
     * @param amount in native token decimals
     * @return Fee calculated in token decimals
     */
    function calculateSwapFee(
        address tokenAddress,
        uint256 chainID,
        uint256 amount
    ) external view returns (uint256) {
        return BRIDGECONFIG_V1.calculateSwapFee(tokenAddress, chainID, amount);
    }

<<<<<<< HEAD
    function getPoolConfig(address tokenAddress, uint256 chainID) external view returns (PoolConfig.Pool memory) {
=======
    function getPoolConfig(address tokenAddress, uint256 chainID)
        external
        view
        returns (PoolConfig.Pool memory)
    {
>>>>>>> ed7ba583
        return POOLCONFIG_V1.getPoolConfig(tokenAddress, chainID);
    }

    /**
     * @notice sets the max gas price for a chain
     */
    function setMaxGasPrice(uint256 chainID, uint256 maxPrice) public {
        require(hasRole(BRIDGEMANAGER_ROLE, msg.sender));
        _maxGasPrice[chainID] = maxPrice;
    }

    /**
     * @notice gets the max gas price for a chain
     */
    function getMaxGasPrice(uint256 chainID) public view returns (uint256) {
        return _maxGasPrice[chainID];
    }
}<|MERGE_RESOLUTION|>--- conflicted
+++ resolved
@@ -131,15 +131,11 @@
         return BRIDGECONFIG_V1.calculateSwapFee(tokenAddress, chainID, amount);
     }
 
-<<<<<<< HEAD
-    function getPoolConfig(address tokenAddress, uint256 chainID) external view returns (PoolConfig.Pool memory) {
-=======
     function getPoolConfig(address tokenAddress, uint256 chainID)
         external
         view
         returns (PoolConfig.Pool memory)
     {
->>>>>>> ed7ba583
         return POOLCONFIG_V1.getPoolConfig(tokenAddress, chainID);
     }
 
