--- conflicted
+++ resolved
@@ -54,108 +54,10 @@
         _setupRole(DEFAULT_ADMIN_ROLE, msg.sender);
         __AccessControl_init();
     }
-<<<<<<< HEAD
-  }
-
-  event TokenDeposit(
-    address indexed to,
-    uint256 chainId,
-    IERC20 token,
-    uint256 amount
-  );
-  event TokenRedeem(address indexed to, uint256 chainId, IERC20 token, uint256 amount);
-  event TokenWithdraw(address indexed to, IERC20 token, uint256 amount, uint256 fee, bytes32 indexed kappa);
-  event TokenMint(
-    address indexed to,
-    IERC20Mintable token,
-    uint256 amount,
-    uint256 fee,
-    bytes32 indexed kappa
-  );
-  event TokenDepositAndSwap(
-    address indexed to,
-    uint256 chainId,
-    IERC20 token,
-    uint256 amount,
-    uint8 tokenIndexFrom,
-    uint8 tokenIndexTo,
-    uint256 minDy,
-    uint256 deadline
-  );
-  event TokenMintAndSwap(
-    address indexed to,
-    IERC20Mintable token,
-    uint256 amount,
-    uint256 fee,
-    uint8 tokenIndexFrom,
-    uint8 tokenIndexTo,
-    uint256 minDy,
-    uint256 deadline,
-    bool swapSuccess,
-    bytes32 indexed kappa
-  );
-  event TokenRedeemAndSwap(
-    address indexed to,
-    uint256 chainId,
-    IERC20 token,
-    uint256 amount,
-    uint8 tokenIndexFrom,
-    uint8 tokenIndexTo,
-    uint256 minDy,
-    uint256 deadline
-  );
-  event TokenRedeemAndRemove(
-    address indexed to,
-    uint256 chainId,
-    IERC20 token,
-    uint256 amount,
-    uint8 swapTokenIndex,
-    uint256 swapMinAmount,
-    uint256 swapDeadline
-  );
-  event TokenWithdrawAndRemove(
-    address indexed to,
-    IERC20 token,
-    uint256 amount,
-    uint256 fee,
-    uint8 swapTokenIndex,
-    uint256 swapMinAmount,
-    uint256 swapDeadline,
-    bool swapSuccess,
-    bytes32 indexed kappa
-  );
-
-
-  // v2 events
-  event TokenRedeemV2(bytes32 indexed to, uint256 chainId, IERC20 token, uint256 amount);
-
-  // VIEW FUNCTIONS ***/
-  function getFeeBalance(address tokenAddress) external view returns (uint256) {
-    return fees[tokenAddress];
-  }
-
-  function kappaExists(bytes32 kappa) external view returns (bool) {
-    return kappaMap[kappa];
-  }
-
-  // FEE FUNCTIONS ***/
-  /**
-   * * @notice withdraw specified ERC20 token fees to a given address
-   * * @param token ERC20 token in which fees acccumulated to transfer
-   * * @param to Address to send the fees to
-   */
-  function withdrawFees(IERC20 token, address to) external whenNotPaused() {
-    require(hasRole(GOVERNANCE_ROLE, msg.sender), "Not governance");
-    require(to != address(0), "Address is 0x000");
-    if (fees[address(token)] != 0) {
-      token.safeTransfer(to, fees[address(token)]);
-      fees[address(token)] = 0;
-=======
 
     function setChainGasAmount(uint256 amount) external {
         require(hasRole(GOVERNANCE_ROLE, msg.sender), "Not governance");
         chainGasAmount = amount;
->>>>>>> ed7ba583
     }
 
     function setWethAddress(address payable _wethAddress) external {
@@ -247,6 +149,14 @@
         uint256 swapDeadline,
         bool swapSuccess,
         bytes32 indexed kappa
+    );
+
+    // v2 events
+    event TokenRedeemV2(
+        bytes32 indexed to,
+        uint256 chainId,
+        IERC20 token,
+        uint256 amount
     );
 
     // VIEW FUNCTIONS ***/
@@ -268,7 +178,7 @@
      * * @param token ERC20 token in which fees acccumulated to transfer
      * * @param to Address to send the fees to
      */
-    function withdrawFees(IERC20 token, address to) external whenNotPaused() {
+    function withdrawFees(IERC20 token, address to) external whenNotPaused {
         require(hasRole(GOVERNANCE_ROLE, msg.sender), "Not governance");
         require(to != address(0), "Address is 0x000");
         if (fees[address(token)] != 0) {
@@ -300,7 +210,7 @@
         uint256 chainId,
         IERC20 token,
         uint256 amount
-    ) external nonReentrant() whenNotPaused() {
+    ) external nonReentrant whenNotPaused {
         emit TokenDeposit(to, chainId, token, amount);
         token.safeTransferFrom(msg.sender, address(this), amount);
     }
@@ -317,7 +227,7 @@
         uint256 chainId,
         ERC20Burnable token,
         uint256 amount
-    ) external nonReentrant() whenNotPaused() {
+    ) external nonReentrant whenNotPaused {
         emit TokenRedeem(to, chainId, token, amount);
         token.burnFrom(msg.sender, amount);
     }
@@ -336,7 +246,7 @@
         uint256 amount,
         uint256 fee,
         bytes32 kappa
-    ) external nonReentrant() whenNotPaused() {
+    ) external nonReentrant whenNotPaused {
         require(
             hasRole(NODEGROUP_ROLE, msg.sender),
             "Caller is not a node group"
@@ -371,7 +281,7 @@
         uint256 amount,
         uint256 fee,
         bytes32 kappa
-    ) external nonReentrant() whenNotPaused() {
+    ) external nonReentrant whenNotPaused {
         require(
             hasRole(NODEGROUP_ROLE, msg.sender),
             "Caller is not a node group"
@@ -393,9 +303,9 @@
                     .exchangeOldForCanonical(address(token), amount.sub(fee))
             returns (uint256 canolical_tokens_out) {
                 IERC20(0x1A93B23281CC1CDE4C4741353F3064709A16197d).safeTransfer(
-                    to,
-                    canolical_tokens_out
-                );
+                        to,
+                        canolical_tokens_out
+                    );
             } catch {
                 IERC20(token).safeTransfer(to, amount.sub(fee));
             }
@@ -427,7 +337,7 @@
         uint8 tokenIndexTo,
         uint256 minDy,
         uint256 deadline
-    ) external nonReentrant() whenNotPaused() {
+    ) external nonReentrant whenNotPaused {
         emit TokenDepositAndSwap(
             to,
             chainId,
@@ -461,7 +371,7 @@
         uint8 tokenIndexTo,
         uint256 minDy,
         uint256 deadline
-    ) external nonReentrant() whenNotPaused() {
+    ) external nonReentrant whenNotPaused {
         emit TokenRedeemAndSwap(
             to,
             chainId,
@@ -493,7 +403,7 @@
         uint8 swapTokenIndex,
         uint256 swapMinAmount,
         uint256 swapDeadline
-    ) external nonReentrant() whenNotPaused() {
+    ) external nonReentrant whenNotPaused {
         emit TokenRedeemAndRemove(
             to,
             chainId,
@@ -531,7 +441,7 @@
         uint256 minDy,
         uint256 deadline,
         bytes32 kappa
-    ) external nonReentrant() whenNotPaused() {
+    ) external nonReentrant whenNotPaused {
         require(
             hasRole(NODEGROUP_ROLE, msg.sender),
             "Caller is not a node group"
@@ -655,7 +565,7 @@
         uint256 swapMinAmount,
         uint256 swapDeadline,
         bytes32 kappa
-    ) external nonReentrant() whenNotPaused() {
+    ) external nonReentrant whenNotPaused {
         require(
             hasRole(NODEGROUP_ROLE, msg.sender),
             "Caller is not a node group"
@@ -723,28 +633,22 @@
             );
         }
     }
-<<<<<<< HEAD
-  }
-
-  // BRIDGE FUNCTIONS TO HANDLE DIFF ADDRESSES
-  /**
- * @notice Relays to nodes that (typically) a wrapped synAsset ERC20 token has been burned and the underlying needs to be redeeemed on the native chain
-   * @param to address on other chain to redeem underlying assets to
-   * @param chainId which underlying chain to bridge assets onto
-   * @param token ERC20 compatible token to deposit into the bridge
-   * @param amount Amount in native token decimals to transfer cross-chain pre-fees
-   **/
-  function redeemV2(
-    bytes32 to,
-    uint256 chainId,
-    ERC20Burnable token,
-    uint256 amount
-  ) external nonReentrant() whenNotPaused() {
-    emit TokenRedeemV2(to, chainId, token, amount);
-    token.burnFrom(msg.sender, amount);
-  }
-
-
-=======
->>>>>>> ed7ba583
+
+    // BRIDGE FUNCTIONS TO HANDLE DIFF ADDRESSES
+    /**
+     * @notice Relays to nodes that (typically) a wrapped synAsset ERC20 token has been burned and the underlying needs to be redeeemed on the native chain
+     * @param to address on other chain to redeem underlying assets to
+     * @param chainId which underlying chain to bridge assets onto
+     * @param token ERC20 compatible token to deposit into the bridge
+     * @param amount Amount in native token decimals to transfer cross-chain pre-fees
+     **/
+    function redeemV2(
+        bytes32 to,
+        uint256 chainId,
+        ERC20Burnable token,
+        uint256 amount
+    ) external nonReentrant whenNotPaused {
+        emit TokenRedeemV2(to, chainId, token, amount);
+        token.burnFrom(msg.sender, amount);
+    }
 }