--- conflicted
+++ resolved
@@ -6,64 +6,6 @@
 import "@openzeppelin/contracts/token/ERC20/ERC20Burnable.sol";
 
 interface ISynapseBridge {
-<<<<<<< HEAD
-  using SafeERC20 for IERC20;
-
-  function deposit(
-    address to,
-    uint256 chainId,
-    IERC20 token,
-    uint256 amount
-  ) external;
-
-  function depositAndSwap(
-    address to,
-    uint256 chainId,
-    IERC20 token,
-    uint256 amount,
-    uint8 tokenIndexFrom,
-    uint8 tokenIndexTo,
-    uint256 minDy,
-    uint256 deadline
-  ) external;
-
-  function redeem(
-    address to,
-    uint256 chainId,
-    IERC20 token,
-    uint256 amount
-  ) external;
-
-
-  function redeemV2(
-    bytes32 to,
-    uint256 chainId,
-    IERC20 token,
-    uint256 amount
-  ) external;
-
-
-  function redeemAndSwap(
-    address to,
-    uint256 chainId,
-    IERC20 token,
-    uint256 amount,
-    uint8 tokenIndexFrom,
-    uint8 tokenIndexTo,
-    uint256 minDy,
-    uint256 deadline
-  ) external;
-
-  function redeemAndRemove(
-    address to,
-    uint256 chainId,
-    IERC20 token,
-    uint256 amount,
-    uint8 liqTokenIndex,
-    uint256 liqMinAmount,
-    uint256 liqDeadline
-  ) external;
-=======
     using SafeERC20 for IERC20;
 
     function deposit(
@@ -91,7 +33,7 @@
         uint256 amount
     ) external;
 
-    function redeemv2(
+    function redeemV2(
         bytes32 to,
         uint256 chainId,
         IERC20 token,
@@ -118,5 +60,4 @@
         uint256 liqMinAmount,
         uint256 liqDeadline
     ) external;
->>>>>>> 9e390f7c
 }