--- conflicted
+++ resolved
@@ -5,63 +5,7 @@
 import "@openzeppelin/contracts/token/ERC20/ERC20.sol";
 
 interface ISwap {
-<<<<<<< HEAD
-  function getToken(uint8 index) external view returns (IERC20);
-
-  // min return calculation functions
-  function calculateSwap(
-    uint8 tokenIndexFrom,
-    uint8 tokenIndexTo,
-    uint256 dx
-  ) external view returns (uint256);
-
-  function calculateTokenAmount(uint256[] calldata amounts, bool deposit)
-  external
-  view
-  returns (uint256);
-
-  function calculateRemoveLiquidityOneToken(
-    uint256 tokenAmount,
-    uint8 tokenIndex
-  ) external view returns (uint256 availableTokenAmount);
-
-  function swap(
-    uint8 tokenIndexFrom,
-    uint8 tokenIndexTo,
-    uint256 dx,
-    uint256 minDy,
-    uint256 deadline
-  ) external returns (uint256);
-
-  function addLiquidity(
-    uint256[] calldata amounts,
-    uint256 minToMint,
-    uint256 deadline
-  ) external returns (uint256);
-
-  function removeLiquidityOneToken(
-    uint256 tokenAmount,
-    uint8 tokenIndex,
-    uint256 minAmount,
-    uint256 deadline
-  ) external returns (uint256);
-
-  function removeLiquidityImbalance(
-    uint256[] calldata amounts,
-    uint256 maxBurnAmount,
-    uint256 deadline
-  ) external returns (uint256);
-=======
-    // pool data view functions
-    function getA() external view returns (uint256);
-
     function getToken(uint8 index) external view returns (IERC20);
-
-    function getTokenIndex(address tokenAddress) external view returns (uint8);
-
-    function getTokenBalance(uint8 index) external view returns (uint256);
-
-    function getVirtualPrice() external view returns (uint256);
 
     // min return calculation functions
     function calculateSwap(
@@ -72,24 +16,10 @@
 
     function calculateTokenAmount(uint256[] calldata amounts, bool deposit) external view returns (uint256);
 
-    function calculateRemoveLiquidity(uint256 amount) external view returns (uint256[] memory);
-
     function calculateRemoveLiquidityOneToken(uint256 tokenAmount, uint8 tokenIndex)
         external
         view
         returns (uint256 availableTokenAmount);
-
-    // state modifying functions
-    function initialize(
-        IERC20[] memory pooledTokens,
-        uint8[] memory decimals,
-        string memory lpTokenName,
-        string memory lpTokenSymbol,
-        uint256 a,
-        uint256 fee,
-        uint256 adminFee,
-        address lpTokenTargetAddress
-    ) external;
 
     function swap(
         uint8 tokenIndexFrom,
@@ -105,12 +35,6 @@
         uint256 deadline
     ) external returns (uint256);
 
-    function removeLiquidity(
-        uint256 amount,
-        uint256[] calldata minAmounts,
-        uint256 deadline
-    ) external returns (uint256[] memory);
-
     function removeLiquidityOneToken(
         uint256 tokenAmount,
         uint8 tokenIndex,
@@ -123,5 +47,4 @@
         uint256 maxBurnAmount,
         uint256 deadline
     ) external returns (uint256);
->>>>>>> 9e390f7c
 }