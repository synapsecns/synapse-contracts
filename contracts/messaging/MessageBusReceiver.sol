// SPDX-License-Identifier: MIT

pragma solidity 0.8.13;

import "@openzeppelin/contracts-4.5.0/access/Ownable.sol";
import "@openzeppelin/contracts-4.5.0/security/Pausable.sol";
import "./interfaces/IAuthVerifier.sol";
import "./interfaces/ISynMessagingReceiver.sol";

contract MessageBusReceiver is Ownable, Pausable {
    address public authVerifier;

    enum TxStatus {
        Null,
        Success,
        Fail
    }

    // Store all successfully executed messages
    mapping(bytes32 => TxStatus) internal executedMessages;

    // TODO: Rename to follow one standard convention -> Send -> Receive?
    event Executed(
        bytes32 indexed messageId,
        TxStatus status,
        address indexed _dstAddress,
        uint64 srcChainId,
        uint64 srcNonce
    );
    event CallReverted(string reason);

    constructor(address _authVerifier) {
        authVerifier = _authVerifier;
    }

    function getExecutedMessage(bytes32 _messageId)
        external
        view
        returns (TxStatus)
    {
        return executedMessages[_messageId];
    }

    /**
     * @notice Relayer executes messages through an authenticated method to the destination receiver
     based on the originating transaction on source chain
     * @param _srcChainId Originating chain ID - typically a standard EVM chain ID, but may refer to a Synapse-specific chain ID on nonEVM chains
     * @param _srcAddress Originating bytes32 address of the message sender on the srcChain
     * @param _dstAddress Destination address that the arbitrary message will be passed to
     * @param _gasLimit Gas limit to be passed alongside the message, depending on the fee paid on srcChain
     * @param _message Arbitrary message payload to pass to the destination chain receiver
     */
    function executeMessage(
        uint256 _srcChainId,
        bytes32 _srcAddress,
        address _dstAddress,
        uint256 _gasLimit,
        uint256 _nonce,
        bytes calldata _message,
        bytes32 _messageId
<<<<<<< HEAD
    ) external whenNotPaused {
        // In order to guarentee that an individual message is only executed once, a messageId is passed
=======
    ) external {
        // In order to guarantee that an individual message is only executed once, a messageId is passed
>>>>>>> 2a4a98d0
        // enforce that this message ID hasn't already been tried ever
        require(
            executedMessages[_messageId] == TxStatus.Null,
            "Message already executed"
        );
        // Authenticate executeMessage, will revert if not authenticated
        IAuthVerifier(authVerifier).msgAuth(abi.encode(msg.sender));

        TxStatus status;
        try
            ISynMessagingReceiver(_dstAddress).executeMessage{gas: _gasLimit}(
                _srcAddress,
                _srcChainId,
                _message,
                msg.sender
            )
        {
            // Assuming success state if no revert
            status = TxStatus.Success;
        } catch (bytes memory reason) {
            // call hard reverted & failed
            emit CallReverted(_getRevertMsg(reason));
            status = TxStatus.Fail;
        }

        executedMessages[_messageId] = status;
        emit Executed(
            _messageId,
            status,
            _dstAddress,
            uint64(_srcChainId),
            uint64(_nonce)
        );
    }

    /** HELPER VIEW FUNCTION */
    // https://ethereum.stackexchange.com/a/83577
    // https://github.com/Uniswap/v3-periphery/blob/v1.0.0/contracts/base/Multicall.sol
    function _getRevertMsg(bytes memory _returnData)
        internal
        pure
        returns (string memory)
    {
        // If the _res length is less than 68, then the transaction failed silently (without a revert message)
        if (_returnData.length < 68) return "Transaction reverted silently";
        // solhint-disable-next-line
        assembly {
            // Slice the sighash.
            _returnData := add(_returnData, 0x04)
        }
        return abi.decode(_returnData, (string)); // All that remains is the revert string
    }

    /** CONTRACT CONFIG */

    function updateMessageStatus(bytes32 _messageId, TxStatus _status)
        external
        onlyOwner
    {
        executedMessages[_messageId] = _status;
    }

    function updateAuthVerifier(address _authVerifier) external onlyOwner {
        require(_authVerifier != address(0), "Cannot set to 0");
        authVerifier = _authVerifier;
    }

    // PAUSABLE FUNCTIONS ***/
    function pause() external onlyOwner {
        _pause();
    }

    function unpause() external onlyOwner {
        _unpause();
    }
}<|MERGE_RESOLUTION|>--- conflicted
+++ resolved
@@ -58,13 +58,8 @@
         uint256 _nonce,
         bytes calldata _message,
         bytes32 _messageId
-<<<<<<< HEAD
     ) external whenNotPaused {
-        // In order to guarentee that an individual message is only executed once, a messageId is passed
-=======
-    ) external {
         // In order to guarantee that an individual message is only executed once, a messageId is passed
->>>>>>> 2a4a98d0
         // enforce that this message ID hasn't already been tried ever
         require(
             executedMessages[_messageId] == TxStatus.Null,
