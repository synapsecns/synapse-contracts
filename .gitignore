node_modules

#Hardhat files
cache
artifacts
<<<<<<< HEAD

.vscode
=======
build
>>>>>>> dd1f52fd
<|MERGE_RESOLUTION|>--- conflicted
+++ resolved
@@ -3,9 +3,6 @@
 #Hardhat files
 cache
 artifacts
-<<<<<<< HEAD
 
 .vscode
-=======
-build
->>>>>>> dd1f52fd
+build